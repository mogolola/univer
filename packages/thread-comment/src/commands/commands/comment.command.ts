--- conflicted
+++ resolved
@@ -19,11 +19,6 @@
 import { ThreadCommentModel } from '../../models/thread-comment.model';
 import { AddCommentMutation, DeleteCommentMutation, type IUpdateCommentPayload, ResolveCommentMutation, UpdateCommentMutation } from '../mutations/comment.mutation';
 import { IThreadCommentDataSourceService } from '../../services/tc-datasource.service';
-<<<<<<< HEAD
-import type { ICommentUpdateOperationProps } from '../operations/comment.operation';
-import { CommentUpdateOperation } from '../operations/comment.operation';
-=======
->>>>>>> 88dd7617
 
 export interface IAddCommentCommandParams {
     unitId: string;
@@ -74,16 +69,6 @@
         }
 
         if (!syncUpdateMutationToColla) {
-<<<<<<< HEAD
-            commandService.executeCommand(CommentUpdateOperation.id, {
-                unitId,
-                subUnitId,
-                commentId: comment.id,
-                threadId: comment.threadId,
-                rootId: comment.parentId || comment.id,
-                type: 'reply',
-            } as ICommentUpdateOperationProps);
-=======
             // commandService.executeCommand(CommentUpdateOperation.id, {
             //     unitId,
             //     subUnitId,
@@ -92,7 +77,6 @@
             //     rootId: comment.parentId || comment.id,
             //     type: 'reply'
             // } as ICommentUpdateOperationProps);
->>>>>>> 88dd7617
             return true;
         }
 
@@ -139,16 +123,6 @@
         }
 
         if (!syncUpdateMutationToColla) {
-<<<<<<< HEAD
-            commandService.executeCommand(CommentUpdateOperation.id, {
-                unitId,
-                subUnitId,
-                commentId: currentComment.id,
-                threadId: currentComment.threadId,
-                rootId: currentComment.parentId || currentComment.id,
-                type: 'update',
-            } as ICommentUpdateOperationProps);
-=======
             // commandService.executeCommand(CommentUpdateOperation.id, {
             //     unitId,
             //     subUnitId,
@@ -157,7 +131,6 @@
             //     rootId: currentComment.parentId || currentComment.id,
             //     type: 'update'
             // } as ICommentUpdateOperationProps);
->>>>>>> 88dd7617
             return true;
         }
 
@@ -250,17 +223,6 @@
         };
 
         if (!syncUpdateMutationToColla) {
-<<<<<<< HEAD
-            commandService.executeCommand(CommentUpdateOperation.id, {
-                unitId,
-                subUnitId,
-                commentId: comment.id,
-                threadId: comment.threadId,
-                rootId: comment.parentId || comment.id,
-                type: 'delete',
-            });
-            return true;
-=======
             // commandService.executeCommand(CommentUpdateOperation.id, {
             //     unitId,
             //     subUnitId,
@@ -269,8 +231,7 @@
             //     rootId: comment.parentId || comment.id,
             //     type: 'delete'
             // });
-            return true
->>>>>>> 88dd7617
+            return true;
         }
 
         return commandService.executeCommand(redo.id, redo.params);
