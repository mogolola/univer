--- conflicted
+++ resolved
@@ -75,11 +75,7 @@
                             this._threadCommentModel.addComment(unitID, subunitId, comment);
                         });
 
-<<<<<<< HEAD
-                        this._threadCommentModel.syncThreadComments(unitID, subunitId, commentList.map(i => i.threadId));
-=======
                         this._threadCommentModel.syncThreadComments(unitID, subunitId, commentList.map((i) => i.threadId));
->>>>>>> 3cac767b
                     });
                 },
             })
