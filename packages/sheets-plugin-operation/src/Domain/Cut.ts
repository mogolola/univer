--- conflicted
+++ resolved
@@ -1,12 +1,8 @@
 import { SheetContext, PLUGIN_NAMES, Tools, handleJsonToDom, handleStyleToString } from '@univerjs/core';
 import { SheetPlugin, SelectionModel, SelectionControl } from '@univerjs/base-sheets';
-<<<<<<< HEAD
-=======
-import { RightMenuProps } from '@univerjs/ui-plugin-sheets';
->>>>>>> 1f245da1
+import { RightMenuProps, RightMenuProps } from '@univerjs/ui-plugin-sheets';
 import { Clipboard } from './Clipboard';
 import { OPERATION_PLUGIN } from '../Const';
-import { RightMenuProps } from '@univerjs/ui-plugin-sheets';
 
 export abstract class Cut {
     private _context: SheetContext;
