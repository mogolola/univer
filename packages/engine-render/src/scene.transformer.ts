/**
 * Copyright 2023-present DreamNum Inc.
 *
 * Licensed under the Apache License, Version 2.0 (the "License");
 * you may not use this file except in compliance with the License.
 * You may obtain a copy of the License at
 *
 *     http://www.apache.org/licenses/LICENSE-2.0
 *
 * Unless required by applicable law or agreed to in writing, software
 * distributed under the License is distributed on an "AS IS" BASIS,
 * WITHOUT WARRANTIES OR CONDITIONS OF ANY KIND, either express or implied.
 * See the License for the specific language governing permissions and
 * limitations under the License.
 */

import type { IAbsoluteTransform, IKeyValue, Nullable, Observer } from '@univerjs/core';
import { Disposable, MOVE_BUFFER_VALUE, Observable, requestImmediateMacroTask, toDisposable } from '@univerjs/core';

import type { BaseObject } from './base-object';
import { CURSOR_TYPE } from './basics/const';
import type { IMouseEvent, IPointerEvent } from './basics/i-events';
import { getCurrentScrollXY } from './basics/scroll-xy';
import { Group } from './group';
import { ScrollTimer } from './scroll-timer';
import type { IRectProps } from './shape/rect';
import { Rect } from './shape/rect';

import { degToRad, precisionTo, radToDeg } from './basics/tools';
import type { Scene } from './scene';
import type { IPoint } from './basics/vector2';
import { Vector2 } from './basics/vector2';
import type { ITransformerConfig } from './basics/transformer-config';
import { type IRegularPolygonProps, RegularPolygon } from './shape/regular-polygon';
import { offsetRotationAxis } from './basics/offset-rotation-axis';

enum TransformerManagerType {
    RESIZE_LT = '__SpreadsheetTransformerResizeLT__',
    RESIZE_CT = '__SpreadsheetTransformerResizeCT__',
    RESIZE_RT = '__SpreadsheetTransformerResizeRT__',

    RESIZE_LM = '__SpreadsheetTransformerResizeLM__',
    RESIZE_RM = '__SpreadsheetTransformerResizeRM__',

    RESIZE_LB = '__SpreadsheetTransformerResizeLB__',
    RESIZE_CB = '__SpreadsheetTransformerResizeCB__',
    RESIZE_RB = '__SpreadsheetTransformerResizeRB__',

    OUTLINE = '__SpreadsheetTransformerOutline__',
    ROTATE_LINE = '__SpreadsheetTransformerRotateLine__',
    ROTATE = '__SpreadsheetTransformerRotate__',

    GROUP = '__SpreadsheetTransformer__',
}

const TransformerManagerTypeArray: TransformerManagerType[] = [
    TransformerManagerType.RESIZE_LT,
    TransformerManagerType.RESIZE_CT,
    TransformerManagerType.RESIZE_RT,
    TransformerManagerType.RESIZE_LM,
    TransformerManagerType.RESIZE_RM,
    TransformerManagerType.RESIZE_LB,
    TransformerManagerType.RESIZE_CB,
    TransformerManagerType.RESIZE_RB,
];

interface ITransformState {
    left?: number;
    top?: number;
    width?: number;
    height?: number;
}

enum MoveObserverType {
    MOVE_START,
    MOVING,
    MOVE_END,
}

export interface IChangeObserverConfig {
    objects: Map<string, BaseObject>;
    moveX?: number;
    moveY?: number;
    angle?: number;
    type: MoveObserverType;
}

const DEFAULT_TRANSFORMER_LAYER_INDEX = 2;
<<<<<<< HEAD
=======

const MINI_WIDTH_LIMIT = 20;
const MINI_HEIGHT_LIMIT = 20;

const DEFAULT_CONTROL_PLUS_INDEX = 5000;
>>>>>>> 4853425a

/**
 * Transformer constructor.  Transformer is a special type of group that allow you transform
 * primitives and shapes. Transforming tool is not changing `width` and `height` properties of nodes
 * when you resize them. Instead it changes `scaleX` and `scaleY` properties.
 */
export class Transformer extends Disposable implements ITransformerConfig {
    isCropper: boolean = false;

    hoverEnabled = false;
    hoverEnterFunc: Nullable<(e: IPointerEvent | IMouseEvent) => void>;
    hoverLeaveFunc: Nullable<(e: IPointerEvent | IMouseEvent) => void>;

    resizeEnabled = true;

    rotateEnabled = true;
    rotationSnaps: number[] = [];
    rotationSnapTolerance = 5;
    rotateAnchorOffset = 50;
    rotateSize = 10;

    rotateCornerRadius = 10;
    borderEnabled = true;

    borderStroke = 'rgb(97, 97, 97)';
    borderStrokeWidth = 1;
    borderDash: number[] = [];
    borderSpacing = 0;

    anchorFill = 'rgb(255,255,255)';
    anchorStroke = 'rgb(185,185,185)';
    anchorStrokeWidth = 1;
    anchorSize = 10;
    anchorCornerRadius = 10;

    keepRatio = true;
    centeredScaling = false;

    zeroLeft = 0;
    zeroTop = 0;

    /**
     * leftTop centerTop rightTop
     * leftMiddle rightMiddle
     * leftBottom centerBottom rightBottom
     */
    enabledAnchors: number[] = [1, 1, 1, 1, 1, 1, 1, 1];

    flipEnabled = false;

    ignoreStroke = false;

    boundBoxFunc: Nullable<(oldBox: BaseObject, newBox: BaseObject) => BaseObject>;

    useSingleNodeRotation: boolean = false;
    shouldOverdrawWholeArea: boolean = false;

    onChangeStartObservable = new Observable<IChangeObserverConfig>();
    onChangingObservable = new Observable<IChangeObserverConfig>();
    onChangeEndObservable = new Observable<IChangeObserverConfig>();

    onClearControlObservable = new Observable<boolean>();
    onCreateControlObservable = new Observable<Group>();

    private _startOffsetX: number = -1;
    private _startOffsetY: number = -1;

    private _startStateMap = new Map<string, IAbsoluteTransform>();

    private _viewportScrollX: number = -1;
    private _viewportScrollY: number = -1;

    private _moveObserver: Nullable<Observer<IPointerEvent | IMouseEvent>>;
    private _upObserver: Nullable<Observer<IPointerEvent | IMouseEvent>>;
    private _cancelFocusObserver: Nullable<Observer<IPointerEvent | IMouseEvent>>;

    private _transformerControlMap = new Map<string, Group>();
    private _selectedObjectMap = new Map<string, BaseObject>();
    private _observerObjectMap = new Map<string, Nullable<Observer<IPointerEvent | IMouseEvent>>>();
    private _copperControl: Nullable<Group>;
    private _copperSelectedObject: Nullable<BaseObject>;

    private _moveBufferSkip = false;

    private _debounceClearFunc: Nullable<() => void>;

    constructor(
        private _scene: Scene,
        config?: ITransformerConfig
    ) {
        super();
        this._initialProps(config);
    }

<<<<<<< HEAD
=======
    changeNotification() {
        this.onChangingObservable.notifyObservers({
            objects: this._selectedObjectMap,
            type: MoveObserverType.MOVE_START,
        });
        return this;
    }

>>>>>>> 4853425a
    getSelectedObjectMap() {
        return this._selectedObjectMap;
    }

    resetProps(config?: ITransformerConfig) {
        this._initialProps(config);
    }

    getScene() {
        return this._scene;
    }

    clearControls(changeSelf = false) {
        this._clearControls(changeSelf);
    }

    updateControl() {
        this._updateControl();
    }

    debounceRefreshControls() {
        if (this._debounceClearFunc) {
            this._debounceClearFunc();
        }

        // To prevent multiple refreshes caused by setting values for multiple object instances at once.
        this._debounceClearFunc = requestImmediateMacroTask(() => {
            this.refreshControls();
            this._debounceClearFunc = null;
        });
    }

    clearSelectedObjects() {
        this._selectedObjectMap.clear();
        this._cancelFocusObserver?.dispose();
        this._clearControls(true);
    }

    refreshControls() {
<<<<<<< HEAD
        this._selectedObjectMap.forEach((object) => {
            this._createControl(object);
        });
=======
        this._clearControlMap();
        this._selectedObjectMap.forEach((object) => {
            this._createControl(object);
        });
        return this;
>>>>>>> 4853425a
    }

    createControlForCopper(applyObject: BaseObject) {
        this._createControl(applyObject, false);
    }

    clearCopperControl() {
        this._copperControl?.dispose();
        this._copperControl = null;
    }

    setSelectedControl(applyObject: BaseObject) {
        applyObject = this._findGroupObject(applyObject);
        this._selectedObjectMap.set(applyObject.oKey, applyObject);
        this._createControl(applyObject);
    }

    // eslint-disable-next-line complexity
    private _getConfig(applyObject: BaseObject) {
        const objectTransformerConfig = applyObject.transformerConfig;
        let {
            isCropper, hoverEnabled, hoverEnterFunc, hoverLeaveFunc, resizeEnabled,
            rotateEnabled, rotationSnaps, rotationSnapTolerance, rotateAnchorOffset, rotateSize, rotateCornerRadius,
            borderEnabled, borderStroke, borderStrokeWidth, borderDash, borderSpacing,
            anchorFill, anchorStroke, anchorStrokeWidth, anchorSize, anchorCornerRadius,
            keepRatio, centeredScaling, enabledAnchors, flipEnabled, ignoreStroke,
            boundBoxFunc, useSingleNodeRotation, shouldOverdrawWholeArea,
        } = this;
        if (objectTransformerConfig != null) {
            isCropper = objectTransformerConfig.isCropper ?? isCropper;
            hoverEnabled = objectTransformerConfig.hoverEnabled ?? hoverEnabled;
            hoverEnterFunc = objectTransformerConfig.hoverEnterFunc ?? hoverEnterFunc;
            hoverLeaveFunc = objectTransformerConfig.hoverLeaveFunc ?? hoverLeaveFunc;
            resizeEnabled = objectTransformerConfig.resizeEnabled ?? resizeEnabled;
            rotateEnabled = objectTransformerConfig.rotateEnabled ?? rotateEnabled;
            rotationSnaps = objectTransformerConfig.rotationSnaps ?? rotationSnaps;
            rotationSnapTolerance = objectTransformerConfig.rotationSnapTolerance ?? rotationSnapTolerance;
            rotateAnchorOffset = objectTransformerConfig.rotateAnchorOffset ?? rotateAnchorOffset;
            rotateSize = objectTransformerConfig.rotateSize ?? rotateSize;
            rotateCornerRadius = objectTransformerConfig.rotateCornerRadius ?? rotateCornerRadius;
            borderEnabled = objectTransformerConfig.borderEnabled ?? borderEnabled;
            borderStroke = objectTransformerConfig.borderStroke ?? borderStroke;
            borderStrokeWidth = objectTransformerConfig.borderStrokeWidth ?? borderStrokeWidth;
            borderDash = objectTransformerConfig.borderDash ?? borderDash;
            borderSpacing = objectTransformerConfig.borderSpacing ?? borderSpacing;
            anchorFill = objectTransformerConfig.anchorFill ?? anchorFill;
            anchorStroke = objectTransformerConfig.anchorStroke ?? anchorStroke;
            anchorStrokeWidth = objectTransformerConfig.anchorStrokeWidth ?? anchorStrokeWidth;
            anchorSize = objectTransformerConfig.anchorSize ?? anchorSize;
            anchorCornerRadius = objectTransformerConfig.anchorCornerRadius ?? anchorCornerRadius;
            keepRatio = objectTransformerConfig.keepRatio ?? keepRatio;
            centeredScaling = objectTransformerConfig.centeredScaling ?? centeredScaling;
            enabledAnchors = objectTransformerConfig.enabledAnchors ?? enabledAnchors;
            flipEnabled = objectTransformerConfig.flipEnabled ?? flipEnabled;
            ignoreStroke = objectTransformerConfig.ignoreStroke ?? ignoreStroke;
            boundBoxFunc = objectTransformerConfig.boundBoxFunc ?? boundBoxFunc;
            useSingleNodeRotation = objectTransformerConfig.useSingleNodeRotation ?? useSingleNodeRotation;
            shouldOverdrawWholeArea = objectTransformerConfig.shouldOverdrawWholeArea ?? shouldOverdrawWholeArea;
        }

        return {
            isCropper, hoverEnabled, hoverEnterFunc, hoverLeaveFunc, resizeEnabled,
            rotateEnabled, rotationSnaps, rotationSnapTolerance, rotateAnchorOffset, rotateSize, rotateCornerRadius,
            borderEnabled, borderStroke, borderStrokeWidth, borderDash, borderSpacing,
            anchorFill, anchorStroke, anchorStrokeWidth, anchorSize, anchorCornerRadius,
            keepRatio, centeredScaling, enabledAnchors, flipEnabled, ignoreStroke,
            boundBoxFunc, useSingleNodeRotation, shouldOverdrawWholeArea,
        };
    }

    // eslint-disable-next-line max-lines-per-function
    attachTo(applyObject: BaseObject) {
        if (this.hoverEnabled) {
            this.hoverEnterFunc && applyObject.onPointerEnterObserver.add(this.hoverEnterFunc);
            this.hoverLeaveFunc && applyObject.onPointerLeaveObserver.add(this.hoverLeaveFunc);
        }

        const observer = applyObject.onPointerDownObserver.add((evt: IPointerEvent | IMouseEvent, state) => {
            const { offsetX: evtOffsetX, offsetY: evtOffsetY } = evt;
            this._startOffsetX = evtOffsetX;
            this._startOffsetY = evtOffsetY;

            const { isCropper } = this._getConfig(applyObject);

            const scene = this._getTopScene();

            if (!scene) {
                return;
            }

            this._addCancelObserver(scene);

            scene.disableEvent();

            const scrollTimer = ScrollTimer.create(scene);
            scrollTimer.startScroll(evtOffsetX, evtOffsetY);

            const { scrollX, scrollY } = getCurrentScrollXY(scrollTimer);

            this._viewportScrollX = scrollX;
            this._viewportScrollY = scrollY;

            if (!isCropper) {
                this._updateActiveObjectList(applyObject, evt);
            } else {
                this._copperSelectedObject = applyObject;
            }

            if (!isCropper) {
                this.onChangeStartObservable.notifyObservers({
                    objects: this._selectedObjectMap,
                    type: MoveObserverType.MOVE_START,
                });
            } else {
                this.onChangeStartObservable.notifyObservers({
                    objects: new Map([[applyObject.oKey, applyObject]]) as Map<string, BaseObject>,
                    type: MoveObserverType.MOVE_START,
                });
            }

            this._moveBufferSkip = false;

            const moveObserver = scene.onPointerMoveObserver.add((moveEvt: IPointerEvent | IMouseEvent) => {
                const { offsetX: moveOffsetX, offsetY: moveOffsetY } = moveEvt;
                this._moving(moveOffsetX, moveOffsetY, scrollTimer, isCropper);

<<<<<<< HEAD
                !isCropper && this._clearControls();
=======
                !isCropper && this._clearControlMap();
>>>>>>> 4853425a

                scrollTimer.scrolling(moveOffsetX, moveOffsetY, () => {
                    this._moving(moveOffsetX, moveOffsetY, scrollTimer, isCropper);
                });
            });

            const upObserver = scene.onPointerUpObserver.add(() => {
                moveObserver?.dispose();
                upObserver?.dispose();
                scene.enableEvent();
                !isCropper && this.refreshControls();
                scrollTimer.dispose();

                if (!isCropper) {
                    this.onChangeEndObservable.notifyObservers({
                        objects: this._selectedObjectMap,
                        type: MoveObserverType.MOVE_END,
<<<<<<< HEAD
                    });
                } else {
                    this.onChangeEndObservable.notifyObservers({
                        objects: new Map([[applyObject.oKey, applyObject]]) as Map<string, BaseObject>,
                        type: MoveObserverType.MOVE_END,
                    });
=======
                    });
                } else {
                    this.onChangeEndObservable.notifyObservers({
                        objects: new Map([[applyObject.oKey, applyObject]]) as Map<string, BaseObject>,
                        type: MoveObserverType.MOVE_END,
                    });
>>>>>>> 4853425a
                }
            });

            state.stopPropagation();
        });

        this.disposeWithMe(toDisposable(observer));

        this._observerObjectMap.set(applyObject.oKey, observer);

        return applyObject;
    }

    detachFrom(applyObject: BaseObject) {
        const observer = this._observerObjectMap.get(applyObject.oKey);

        if (observer) {
            observer.dispose();
            this._observerObjectMap.delete(applyObject.oKey);
        }

        return applyObject;
    }

    override dispose() {
        this._moveObserver?.dispose();
        this._upObserver?.dispose();

        this._cancelFocusObserver?.dispose();

        this._moveObserver = null;
        this._upObserver = null;
        this._cancelFocusObserver = null;

        this._transformerControlMap.forEach((control) => {
            control.dispose();
        });
        this._selectedObjectMap.forEach((control) => {
            control.dispose();
        });
        this.onChangeStartObservable.clear();
        this.onChangingObservable.clear();
        this.onChangeEndObservable.clear();
    }

    private _initialProps(props?: ITransformerConfig) {
        if (!props) {
            return;
        }

        const propsKeys = Object.keys(props);
        if (propsKeys.length === 0) {
            return;
        }

        propsKeys.forEach((key) => {
            if (props[key as keyof ITransformerConfig] === undefined) {
                return true;
            }

            (this as IKeyValue)[key] = props[key as keyof ITransformerConfig];
        });
    }

    private _checkMoveBoundary(moveObject: BaseObject, moveLeft: number, moveTop: number, ancestorLeft: number, ancestorTop: number, topSceneWidth: number, topSceneHeight: number) {
        const { left, top, width, height } = moveObject;

<<<<<<< HEAD
        if (moveLeft + left + ancestorLeft < 0) {
            moveLeft = -ancestorLeft;
        }

        if (moveTop + top + ancestorTop < 0) {
=======
        if (moveLeft + left + ancestorLeft < this.zeroLeft) {
            moveLeft = -ancestorLeft;
        }

        if (moveTop + top + ancestorTop < this.zeroTop) {
>>>>>>> 4853425a
            moveTop = -ancestorTop;
        }

        if (moveLeft + left + width + ancestorLeft > topSceneWidth) {
            moveLeft = topSceneWidth - width - left - ancestorLeft;
        }

        if (moveTop + top + height + ancestorTop > topSceneHeight) {
            moveTop = topSceneHeight - height - top - ancestorTop;
        }

        return {
            moveLeft,
            moveTop,
        };
    }

    private _moving(moveOffsetX: number, moveOffsetY: number, scrollTimer: ScrollTimer, isCropper = false) {
        const { scrollX, scrollY } = getCurrentScrollXY(scrollTimer);
        const x = moveOffsetX - this._viewportScrollX + scrollX;
        const y = moveOffsetY - this._viewportScrollY + scrollY;

        const { ancestorScaleX, ancestorScaleY, ancestorLeft, ancestorTop } = this._scene;

        let moveLeft = this._smoothAccuracy((x - this._startOffsetX) / ancestorScaleX, isCropper);
        let moveTop = this._smoothAccuracy((y - this._startOffsetY) / ancestorScaleY, isCropper);

        if (this._moveBufferBlocker(moveOffsetX, moveOffsetY)) {
            return;
        }

        const topScene = this._getTopScene();
        if (!topScene) {
            return;
        }

        const { width: topSceneWidth, height: topSceneHeight } = topScene;

        if (!isCropper) {
            const selectedObjects = Array.from(this._selectedObjectMap.values());
            // move boundary check
            for (let i = 0; i < selectedObjects.length; i++) {
                const moveObject = selectedObjects[i];
                const boundary = this._checkMoveBoundary(moveObject, moveLeft, moveTop, ancestorLeft, ancestorTop, topSceneWidth, topSceneHeight);

                moveLeft = boundary.moveLeft;
                moveTop = boundary.moveTop;
            }

            this._selectedObjectMap.forEach((moveObject) => {
                moveObject.translate(moveLeft + moveObject.left, moveTop + moveObject.top);
            });
            this.onChangingObservable.notifyObservers({
                objects: this._selectedObjectMap,
                moveX: moveLeft,
                moveY: moveTop,
                type: MoveObserverType.MOVING,
            });
        } else if (this._copperSelectedObject) {
            const cropper = this._copperSelectedObject;
            // move boundary check
            const boundary = this._checkMoveBoundary(cropper, moveLeft, moveTop, ancestorLeft, ancestorTop, topSceneWidth, topSceneHeight);

            moveLeft = boundary.moveLeft;
            moveTop = boundary.moveTop;

            cropper.translate(moveLeft + cropper.left, moveTop + cropper.top);
            this.onChangingObservable.notifyObservers({
                objects: new Map([[cropper.oKey, cropper]]) as Map<string, BaseObject>,
                moveX: moveLeft,
                moveY: moveTop,
                type: MoveObserverType.MOVING,
            });
        }

        this._startOffsetX = x;
        this._startOffsetY = y;
    }

    private _moveBufferBlocker(x: number, y: number) {
        if (!this._moveBufferSkip && Math.abs(x - this._startOffsetX) < MOVE_BUFFER_VALUE && Math.abs(y - this._startOffsetY) < MOVE_BUFFER_VALUE) {
            return true;
        }
        this._moveBufferSkip = true;
        return false;
    }

    private _anchorMoving(
        type: TransformerManagerType,
        moveOffsetX: number,
        moveOffsetY: number,
        scrollTimer: ScrollTimer,
        keepRatio: boolean,
        isCropper = false,
        applyObject: BaseObject
    ) {
        const { scrollX, scrollY } = getCurrentScrollXY(scrollTimer);
        const x = moveOffsetX - this._viewportScrollX + scrollX;
        const y = moveOffsetY - this._viewportScrollY + scrollY;

        if (this._moveBufferBlocker(moveOffsetX, moveOffsetY)) {
            return;
        }

<<<<<<< HEAD
        const moveFunc = (moveObject: BaseObject) => {
            const { left, top, width, height, angle } = moveObject;
            const originState = this._startStateMap.get(moveObject.oKey) || {};
            let state: ITransformState = {};

            const { moveLeft, moveTop } = this._getMovePoint(x, y, moveObject);

            if (keepRatio && type !== TransformerManagerType.RESIZE_CT && type !== TransformerManagerType.RESIZE_CB && type !== TransformerManagerType.RESIZE_LM && type !== TransformerManagerType.RESIZE_RM) {
                switch (type) {
                    case TransformerManagerType.RESIZE_LT:
                        state = this._resizeLeftTop(moveObject, moveLeft, moveTop, originState);
                        break;
                    case TransformerManagerType.RESIZE_RT:
                        state = this._resizeRightTop(moveObject, moveLeft, moveTop, originState);
                        break;
                    case TransformerManagerType.RESIZE_LB:
                        state = this._resizeLeftBottom(moveObject, moveLeft, moveTop, originState);
                        break;
                    case TransformerManagerType.RESIZE_RB:
                        state = this._resizeRightBottom(moveObject, moveLeft, moveTop, originState);
                        break;
                }
            } else {
                state = this._updateCloseKeepRatioState(type, left, top, width, height, moveLeft, moveTop);
            }

            const { width: newWidth = 0, height: newHeight = 0 } = state;

            if (newWidth < 20) {
                state.width = 20;
            }

            if (newHeight < 20) {
                state.height = 10;
            }

            moveObject.transformByState(this._applyRotationForResult(state, { left, top, width, height }, angle, isCropper));
        };

        if (!isCropper) {
            this._selectedObjectMap.forEach((moveObject) => {
                moveFunc(moveObject);
            });
            this.onChangingObservable.notifyObservers({
                objects: this._selectedObjectMap,
                type: MoveObserverType.MOVING,
            });
        } else {
            // for cropper
            moveFunc(applyObject);
            this.onChangingObservable.notifyObservers({
                objects: new Map([[applyObject.oKey, applyObject]]) as Map<string, BaseObject>,
                type: MoveObserverType.MOVING,
            });
        }

        if (!(keepRatio && type !== TransformerManagerType.RESIZE_CT && type !== TransformerManagerType.RESIZE_CB && type !== TransformerManagerType.RESIZE_LM && type !== TransformerManagerType.RESIZE_RM)) {
            this._startOffsetX = x;
            this._startOffsetY = y;
        }
    }

    private _getMovePoint(x: number, y: number, moveObject: BaseObject) {
        const { ancestorScaleX, ancestorScaleY } = this._scene;
        const { left, top, width, height, angle } = moveObject;

=======
        const isGroup = applyObject instanceof Group;

        if (!isCropper) {
            this._selectedObjectMap.forEach((moveObject) => {
                this._moveFunc(moveObject, type, x, y, keepRatio, isCropper, isGroup);
            });
            this.onChangingObservable.notifyObservers({
                objects: this._selectedObjectMap,
                type: MoveObserverType.MOVING,
            });
        } else {
            // for cropper
            this._moveFunc(applyObject, type, x, y, keepRatio, isCropper, isGroup);
            this.onChangingObservable.notifyObservers({
                objects: new Map([[applyObject.oKey, applyObject]]) as Map<string, BaseObject>,
                type: MoveObserverType.MOVING,
            });
        }

        if (!(keepRatio && type !== TransformerManagerType.RESIZE_CT && type !== TransformerManagerType.RESIZE_CB && type !== TransformerManagerType.RESIZE_LM && type !== TransformerManagerType.RESIZE_RM && !isGroup)) {
            this._startOffsetX = x;
            this._startOffsetY = y;
        }
    }

    private _moveFunc(moveObject: BaseObject, type: TransformerManagerType, x: number, y: number, keepRatio: boolean, isCropper: boolean = false, isGroup: boolean = false) {
        const { left, top, width, height, angle } = moveObject;
        const originState = this._startStateMap.get(moveObject.oKey) || {};
        let state: ITransformState = {};

        const { moveLeft, moveTop } = this._getMovePoint(x, y, moveObject);

        if (keepRatio && type !== TransformerManagerType.RESIZE_CT && type !== TransformerManagerType.RESIZE_CB && type !== TransformerManagerType.RESIZE_LM && type !== TransformerManagerType.RESIZE_RM && !isGroup) {
            switch (type) {
                case TransformerManagerType.RESIZE_LT:
                    state = this._resizeLeftTop(moveObject, moveLeft, moveTop, originState);
                    break;
                case TransformerManagerType.RESIZE_RT:
                    state = this._resizeRightTop(moveObject, moveLeft, moveTop, originState);
                    break;
                case TransformerManagerType.RESIZE_LB:
                    state = this._resizeLeftBottom(moveObject, moveLeft, moveTop, originState);
                    break;
                case TransformerManagerType.RESIZE_RB:
                    state = this._resizeRightBottom(moveObject, moveLeft, moveTop, originState);
                    break;
            }
        } else {
            state = this._updateCloseKeepRatioState(type, left, top, width, height, moveLeft, moveTop);
        }

        moveObject.transformByState(this._applyRotationForResult(state, { left, top, width, height }, angle, isCropper));
    };

    private _getMovePoint(x: number, y: number, moveObject: BaseObject) {
        const { ancestorScaleX, ancestorScaleY } = this._scene;
        const { left, top, width, height, angle } = moveObject;

>>>>>>> 4853425a
        const cx = left + width / 2;
        const cy = top + height / 2;
        const centerPoint = new Vector2(cx, cy);

        const xyPoint = new Vector2(x, y);
        xyPoint.rotateByPoint(degToRad(-angle), centerPoint);

        const startPoint = new Vector2(this._startOffsetX, this._startOffsetY);
        startPoint.rotateByPoint(degToRad(-angle), centerPoint);

        const moveLeft = (xyPoint.x - startPoint.x) / ancestorScaleX;
        const moveTop = (xyPoint.y - startPoint.y) / ancestorScaleY;

        return {
            moveLeft,
            moveTop,
        };
    }

    /**
     *
     */
    private _applyRotationForResult(newsState: ITransformState, oldState: ITransformState, angle: number, isCropper = false) {
        if (angle === 0) {
            return newsState;
        }

        const { left = 0, top = 0, width = 0, height = 0 } = newsState;
        const { left: oldLeft = 0, top: oldTop = 0, width: oldWidth = 0, height: oldHeight = 0 } = oldState;

        const oldCx = oldWidth / 2;
        const oldCy = oldHeight / 2;

        const newCx = width / 2 + left - oldLeft;
        const newCy = height / 2 + top - oldTop;

        const finalPoint = offsetRotationAxis(new Vector2(oldCx, oldCy), angle, new Vector2(left, top), new Vector2(newCx, newCy));

        return {
            width: this._smoothAccuracy(width, isCropper),
            height: this._smoothAccuracy(height, isCropper),
            left: this._smoothAccuracy(finalPoint.x, isCropper),
            top: this._smoothAccuracy(finalPoint.y, isCropper),
        };
    }

<<<<<<< HEAD
    private _updateCloseKeepRatioState(type: TransformerManagerType, left: number, top: number, width: number, height: number, moveLeft: number, moveTop: number) {
        const state: ITransformState = {
            left,
            top,
            width,
            height,
        };

        switch (type) {
            case TransformerManagerType.RESIZE_LT:
                state.left = left + moveLeft;
                state.top = top + moveTop;
                state.width = width - moveLeft;
                state.height = height - moveTop;
                break;
            case TransformerManagerType.RESIZE_CT:
                state.top = top + moveTop;
                state.height = height - moveTop;
                break;
            case TransformerManagerType.RESIZE_RT:
                state.top = top + moveTop;
                state.width = width + moveLeft;
                state.height = height - moveTop;
                break;
            case TransformerManagerType.RESIZE_LM:
                state.left = left + moveLeft;
                state.width = width - moveLeft;
                break;
            case TransformerManagerType.RESIZE_RM:
                state.width = moveLeft + width;
                break;
            case TransformerManagerType.RESIZE_LB:
                state.left = left + moveLeft;
                state.width = width - moveLeft;
                state.height = height + moveTop;
                break;
            case TransformerManagerType.RESIZE_CB:
                state.height = moveTop + height;
                break;
            case TransformerManagerType.RESIZE_RB:
                state.width = moveLeft + width;
                state.height = moveTop + height;
=======
    // eslint-disable-next-line complexity
    private _updateCloseKeepRatioState(type: TransformerManagerType, left: number, top: number, width: number, height: number, moveLeft: number, moveTop: number) {
        const state: ITransformState = { left, top, width, height };

        switch (type) {
            case TransformerManagerType.RESIZE_LT:
                state.width = width - moveLeft < MINI_WIDTH_LIMIT ? MINI_WIDTH_LIMIT : width - moveLeft;
                state.height = height - moveTop < MINI_HEIGHT_LIMIT ? MINI_HEIGHT_LIMIT : height - moveTop;
                state.left = left + width - state.width;
                state.top = top + height - state.height;
                break;
            case TransformerManagerType.RESIZE_CT:
                state.height = height - moveTop < MINI_HEIGHT_LIMIT ? MINI_HEIGHT_LIMIT : height - moveTop;
                state.top = top + height - state.height;
                break;
            case TransformerManagerType.RESIZE_RT:
                state.width = width + moveLeft < MINI_WIDTH_LIMIT ? MINI_WIDTH_LIMIT : width + moveLeft;
                state.height = height - moveTop < MINI_HEIGHT_LIMIT ? MINI_HEIGHT_LIMIT : height - moveTop;
                state.top = top + height - state.height;
                break;
            case TransformerManagerType.RESIZE_LM:
                state.width = width - moveLeft < MINI_WIDTH_LIMIT ? MINI_WIDTH_LIMIT : width - moveLeft;
                state.left = left + width - state.width;
                break;
            case TransformerManagerType.RESIZE_RM:
                state.width = moveLeft + width < MINI_WIDTH_LIMIT ? MINI_WIDTH_LIMIT : moveLeft + width;
                break;
            case TransformerManagerType.RESIZE_LB:
                state.width = width - moveLeft < MINI_WIDTH_LIMIT ? MINI_WIDTH_LIMIT : width - moveLeft;
                state.height = height + moveTop < MINI_HEIGHT_LIMIT ? MINI_HEIGHT_LIMIT : height + moveTop;
                state.left = left + moveLeft;
                break;
            case TransformerManagerType.RESIZE_CB:
                state.height = moveTop + height < MINI_HEIGHT_LIMIT ? MINI_HEIGHT_LIMIT : moveTop + height;
                break;
            case TransformerManagerType.RESIZE_RB:
                state.width = moveLeft + width < MINI_WIDTH_LIMIT ? MINI_WIDTH_LIMIT : moveLeft + width;
                state.height = moveTop + height < MINI_HEIGHT_LIMIT ? MINI_HEIGHT_LIMIT : moveTop + height;
>>>>>>> 4853425a
                break;
        }

        return state;
<<<<<<< HEAD
    }

    private _resizeLeftTop(moveObject: BaseObject, moveLeft: number, moveTop: number, originState: IAbsoluteTransform): ITransformState {
        const { left = 0, top = 0, width = 0, height = 0 } = moveObject.getState();
        const { width: originWidth = width, height: originHeight = height, left: originLeft = left, top: originTop = top } = originState;
        const aspectRatio = originWidth / originHeight;

        const { moveLeft: moveLeftFix, moveTop: moveTopFix } = this._fixMoveLtRb(moveLeft, moveTop, originWidth, originHeight, aspectRatio);

        return {
            left: originLeft + moveLeftFix + left + width - originWidth - originLeft,
            top: originTop + moveTopFix + top + height - originHeight - originTop,
            width: originWidth - moveLeftFix,
            height: originHeight - moveTopFix,
        };
    }

    private _resizeRightBottom(moveObject: BaseObject, moveLeft: number, moveTop: number, originState: IAbsoluteTransform): ITransformState {
        const { left = 0, top = 0, width = 0, height = 0 } = moveObject.getState();
        const { width: originWidth = width, height: originHeight = height, left: originLeft = left, top: originTop = top } = originState;
        const aspectRatio = originWidth / originHeight;

        const { moveLeft: moveLeftFix, moveTop: moveTopFix } = this._fixMoveLtRb(moveLeft, moveTop, originWidth, originHeight, aspectRatio);

        return {
            left,
            top,
            width: originWidth + moveLeftFix,
            height: originHeight + moveTopFix,
        };
    }

    private _resizeLeftBottom(moveObject: BaseObject, moveLeft: number, moveTop: number, originState: IAbsoluteTransform): ITransformState {
        const { left = 0, top = 0, width = 0, height = 0 } = moveObject.getState();
        const { width: originWidth = width, height: originHeight = height, left: originLeft = left, top: originTop = top } = originState;
        const aspectRatio = originWidth / originHeight;

        const { moveLeft: moveLeftFix, moveTop: moveTopFix } = this._fixMoveLbRt(moveLeft, moveTop, originWidth, originHeight, aspectRatio);

        return {
            left: originLeft + moveLeftFix + left + width - originWidth - originLeft,
            top,
            width: originWidth - moveLeftFix,
            height: originHeight + moveTopFix,
        };
    }

    private _resizeRightTop(moveObject: BaseObject, moveLeft: number, moveTop: number, originState: IAbsoluteTransform): ITransformState {
        const { left = 0, top = 0, width = 0, height = 0 } = moveObject.getState();
        const { width: originWidth = width, height: originHeight = height, left: originLeft = left, top: originTop = top } = originState;
        const aspectRatio = originWidth / originHeight;

        const { moveLeft: moveLeftFix, moveTop: moveTopFix } = this._fixMoveLbRt(moveLeft, moveTop, originWidth, originHeight, aspectRatio);

        return {
            left,
            top: originTop + moveTopFix + top + height - originHeight - originTop,
            width: originWidth + moveLeftFix,
            height: originHeight - moveTopFix,
        };
    }

    private _fixMoveLtRb(moveLeft: number, moveTop: number, originWidth: number, originHeight: number, aspectRatio: number) {
        let moveLeftFix = moveLeft;
        let moveTopFix = moveTop;

        if ((originWidth + moveLeftFix) / (originHeight + moveTopFix) > aspectRatio) {
            moveTopFix = moveLeftFix / aspectRatio;
        } else {
            moveLeftFix = moveTopFix * aspectRatio;
        }

        return {
            moveLeft: moveLeftFix,
            moveTop: moveTopFix,
        };
    }

=======
    }

    private _getLimitedSize(newWidth: number, newHeight: number) {
        let limitWidth = MINI_WIDTH_LIMIT;
        let limitHeight = MINI_HEIGHT_LIMIT;
        if (newWidth > newHeight) {
            limitWidth = limitWidth * Math.abs(newWidth / newHeight);
        } else {
            limitHeight = limitHeight * Math.abs(newHeight / newWidth);
        }

        return {
            limitWidth,
            limitHeight,
        };
    }

    private _resizeLeftTop(moveObject: BaseObject, moveLeft: number, moveTop: number, originState: IAbsoluteTransform): ITransformState {
        const { left = 0, top = 0, width = 0, height = 0 } = moveObject.getState();
        const { width: originWidth = width, height: originHeight = height, left: originLeft = left, top: originTop = top } = originState;
        const aspectRatio = originWidth / originHeight;

        const { moveLeft: moveLeftFix, moveTop: moveTopFix } = this._fixMoveLtRb(moveLeft, moveTop, originWidth, originHeight, aspectRatio);

        let newWidth = originWidth - moveLeftFix;
        let newHeight = originHeight - moveTopFix;

        const { limitWidth, limitHeight } = this._getLimitedSize(originWidth, originHeight);
        if (newWidth < limitWidth) {
            newWidth = limitWidth;
        }
        if (newHeight < limitHeight) {
            newHeight = limitHeight;
        }

        return {
            left: left + width - newWidth,
            top: top + height - newHeight,
            width: newWidth,
            height: newHeight,
        };
    }

    private _resizeRightBottom(moveObject: BaseObject, moveLeft: number, moveTop: number, originState: IAbsoluteTransform): ITransformState {
        const { left = 0, top = 0, width = 0, height = 0 } = moveObject.getState();
        const { width: originWidth = width, height: originHeight = height, left: originLeft = left, top: originTop = top } = originState;
        const aspectRatio = originWidth / originHeight;

        const { moveLeft: moveLeftFix, moveTop: moveTopFix } = this._fixMoveLtRb(moveLeft, moveTop, originWidth, originHeight, aspectRatio);

        let newWidth = originWidth + moveLeftFix;
        let newHeight = originHeight + moveTopFix;

        const { limitWidth, limitHeight } = this._getLimitedSize(originWidth, originHeight);
        if (newWidth < limitWidth) {
            newWidth = limitWidth;
        }
        if (newHeight < limitHeight) {
            newHeight = limitHeight;
        }

        return {
            left,
            top,
            width: newWidth,
            height: newHeight,
        };
    }

    private _resizeLeftBottom(moveObject: BaseObject, moveLeft: number, moveTop: number, originState: IAbsoluteTransform): ITransformState {
        const { left = 0, top = 0, width = 0, height = 0 } = moveObject.getState();
        const { width: originWidth = width, height: originHeight = height, left: originLeft = left, top: originTop = top } = originState;
        const aspectRatio = originWidth / originHeight;

        const { moveLeft: moveLeftFix, moveTop: moveTopFix } = this._fixMoveLbRt(moveLeft, moveTop, originWidth, originHeight, aspectRatio);

        let newWidth = originWidth - moveLeftFix;
        let newHeight = originHeight + moveTopFix;

        const { limitWidth, limitHeight } = this._getLimitedSize(originWidth, originHeight);
        if (newWidth < limitWidth) {
            newWidth = limitWidth;
        }
        if (newHeight < limitHeight) {
            newHeight = limitHeight;
        }

        return {
            left: left + width - newWidth,
            top,
            width: newWidth,
            height: newHeight,
        };
    }

    private _resizeRightTop(moveObject: BaseObject, moveLeft: number, moveTop: number, originState: IAbsoluteTransform): ITransformState {
        const { left = 0, top = 0, width = 0, height = 0 } = moveObject.getState();
        const { width: originWidth = width, height: originHeight = height, left: originLeft = left, top: originTop = top } = originState;
        const aspectRatio = originWidth / originHeight;

        const { moveLeft: moveLeftFix, moveTop: moveTopFix } = this._fixMoveLbRt(moveLeft, moveTop, originWidth, originHeight, aspectRatio);

        let newWidth = originWidth + moveLeftFix;
        let newHeight = originHeight - moveTopFix;

        const { limitWidth, limitHeight } = this._getLimitedSize(originWidth, originHeight);
        if (newWidth < limitWidth) {
            newWidth = limitWidth;
        }
        if (newHeight < limitHeight) {
            newHeight = limitHeight;
        }

        return {
            left,
            top: top + height - newHeight,
            width: newWidth,
            height: newHeight,
        };
    }

    private _fixMoveLtRb(moveLeft: number, moveTop: number, originWidth: number, originHeight: number, aspectRatio: number) {
        let moveLeftFix = moveLeft;
        let moveTopFix = moveTop;

        if ((originWidth + moveLeftFix) / (originHeight + moveTopFix) > aspectRatio) {
            moveTopFix = moveLeftFix / aspectRatio;
        } else {
            moveLeftFix = moveTopFix * aspectRatio;
        }

        return {
            moveLeft: moveLeftFix,
            moveTop: moveTopFix,
        };
    }

>>>>>>> 4853425a
    private _fixMoveLbRt(moveLeft: number, moveTop: number, originWidth: number, originHeight: number, aspectRatio: number) {
        let moveLeftFix = moveLeft;
        let moveTopFix = moveTop;

        if (Math.abs((originWidth - moveLeftFix) / (originHeight + moveTopFix)) > aspectRatio) {
            moveTopFix = -moveLeftFix / aspectRatio;
        } else {
            moveLeftFix = -moveTopFix * aspectRatio;
        }

        return {
            moveLeft: moveLeftFix,
            moveTop: moveTopFix,
        };
    }

    private _attachEventToAnchor(anchor: BaseObject, type = TransformerManagerType.RESIZE_LT, applyObject: BaseObject) {
        this.disposeWithMe(
            toDisposable(
                anchor.onPointerDownObserver.add((evt: IPointerEvent | IMouseEvent, state) => {
                    const { offsetX: evtOffsetX, offsetY: evtOffsetY } = evt;
                    this._startOffsetX = evtOffsetX;
                    this._startOffsetY = evtOffsetY;
                    const topScene = this._getTopScene();
                    const { keepRatio, isCropper } = this._getConfig(applyObject);
                    if (topScene == null) {
                        return;
                    }
                    topScene.disableEvent();
                    const scrollTimer = ScrollTimer.create(topScene);
                    scrollTimer.startScroll(evtOffsetX, evtOffsetY);
                    const { scrollX, scrollY } = getCurrentScrollXY(scrollTimer);
                    this._viewportScrollX = scrollX;
                    this._viewportScrollY = scrollY;
                    const { ancestorLeft, ancestorTop } = this._scene;
                    const { width: topSceneWidth, height: topSceneHeight } = topScene;

                    const cursor = this._getRotateAnchorCursor(type);
                    if (!isCropper) {
<<<<<<< HEAD
                        this._clearControls();
=======
                        this._clearControlMap();
>>>>>>> 4853425a
                        this.onChangeStartObservable.notifyObservers({
                            objects: this._selectedObjectMap,
                            type: MoveObserverType.MOVE_START,
                        });
                        this._selectedObjectMap.forEach((moveObject) => {
                            const { width, height, left, top } = moveObject.getState();
                            this._startStateMap.set(moveObject.oKey, { width, height, left, top });
                        });
                    } else {
                        // for cropper
                        this.onChangeStartObservable.notifyObservers({
                            objects: new Map([[applyObject.oKey, applyObject]]) as Map<string, BaseObject>,
                            type: MoveObserverType.MOVE_START,
                        });
                        const { width, height, left, top } = applyObject.getState();
                        this._startStateMap.set(applyObject.oKey, { width, height, left, top });
                    }

                    this._moveBufferSkip = false;
                    this._moveObserver = topScene.onPointerMoveObserver.add((moveEvt: IPointerEvent | IMouseEvent) => {
                        const { offsetX: moveOffsetX, offsetY: moveOffsetY } = moveEvt;
                        this._anchorMoving(type, moveOffsetX, moveOffsetY, scrollTimer, keepRatio, isCropper, applyObject);
                        scrollTimer.scrolling(moveOffsetX, moveOffsetY, () => {
                            this._anchorMoving(type, moveOffsetX, moveOffsetY, scrollTimer, keepRatio, isCropper, applyObject);
                        });
                        topScene.setCursor(cursor);
                    });

                    this._upObserver = topScene.onPointerUpObserver.add(() => {
                        topScene.onPointerMoveObserver.remove(this._moveObserver);
                        topScene.onPointerUpObserver.remove(this._upObserver);
                        topScene.enableEvent();
                        topScene.resetCursor();
                        scrollTimer.dispose();
                        this._startStateMap.clear();
                        if (!isCropper) {
                            this._recoverySizeBoundary(Array.from(this._selectedObjectMap.values()), ancestorLeft, ancestorTop, topSceneWidth, topSceneHeight);
                            this.onChangeEndObservable.notifyObservers({
                                objects: this._selectedObjectMap,
                                type: MoveObserverType.MOVE_END,
                            });
                        } else {
                            this._recoverySizeBoundary([applyObject], ancestorLeft, ancestorTop, topSceneWidth, topSceneHeight);
                            this.onChangeEndObservable.notifyObservers({
                                objects: new Map([[applyObject.oKey, applyObject]]) as Map<string, BaseObject>,
                                type: MoveObserverType.MOVE_END,
                            });
                        }
                        this.refreshControls();
                    });
                    state.stopPropagation();
                })
            )
        );
    }

    private _recoverySizeBoundary(selectedObjects: BaseObject[], ancestorLeft: number, ancestorTop: number, topSceneWidth: number, topSceneHeight: number) {
        for (let i = 0; i < selectedObjects.length; i++) {
            const moveObject = selectedObjects[i];
            const { left, top, width, height } = moveObject;

            const newTransform: ITransformState = {};

<<<<<<< HEAD
            if (left + ancestorLeft < 0) {
=======
            if (left + ancestorLeft < this.zeroLeft) {
>>>>>>> 4853425a
                newTransform.left = -ancestorLeft;
                newTransform.width = width + left;
            } else if (left + width + ancestorLeft > topSceneWidth) {
                newTransform.width = topSceneWidth - left - ancestorLeft;
            }

<<<<<<< HEAD
            if (top + ancestorTop < 0) {
=======
            if (top + ancestorTop < this.zeroTop) {
>>>>>>> 4853425a
                newTransform.top = -ancestorTop;
                newTransform.height = height + top;
            } else if (top + height + ancestorTop > topSceneHeight) {
                newTransform.height = topSceneHeight - top - ancestorTop;
            }

            moveObject.transformByState(newTransform);
        }
    }

    private _attachEventToRotate(rotateControl: Rect, applyObject: BaseObject) {
        this.disposeWithMe(
            toDisposable(
                rotateControl.onPointerDownObserver.add((evt: IPointerEvent | IMouseEvent, state) => {
                    const { offsetX: evtOffsetX, offsetY: evtOffsetY } = evt;

                    this._startOffsetX = evtOffsetX;
                    this._startOffsetY = evtOffsetY;

                    const topScene = this._getTopScene() as Scene;

                    if (topScene == null) {
                        return;
                    }

                    topScene.disableEvent();

                    const viewportActualXY = topScene.getScrollXYByRelativeCoords(Vector2.create(evtOffsetX, evtOffsetY));
<<<<<<< HEAD

                    this._viewportScrollX = viewportActualXY.x;
                    this._viewportScrollY = viewportActualXY.y;

                    const cursor = this._getRotateAnchorCursor(TransformerManagerType.ROTATE_LINE);

                    const { ancestorLeft, ancestorTop, width, height, angle: agentOrigin } = applyObject;

                    const centerX = (width / 2) + ancestorLeft;
                    const centerY = (height / 2) + ancestorTop;
                    this._clearControls();

                    this.onChangeStartObservable.notifyObservers({
                        objects: this._selectedObjectMap,
                        type: MoveObserverType.MOVE_START,
                    });

                    this._moveBufferSkip = false;
                    const moveObserver = topScene.onPointerMoveObserver.add((moveEvt: IPointerEvent | IMouseEvent) => {
                        const { offsetX: moveOffsetX, offsetY: moveOffsetY } = moveEvt;
                        this._rotateMoving(moveOffsetX, moveOffsetY, centerX, centerY, agentOrigin);
                        topScene.setCursor(cursor);
                    });

                    const upObserver = topScene.onPointerUpObserver.add(() => {
                        moveObserver?.dispose();
                        upObserver?.dispose();
                        topScene.enableEvent();
                        topScene.resetCursor();
                        this.refreshControls();

=======

                    this._viewportScrollX = viewportActualXY.x;
                    this._viewportScrollY = viewportActualXY.y;

                    const cursor = this._getRotateAnchorCursor(TransformerManagerType.ROTATE_LINE);

                    const { ancestorLeft, ancestorTop, width, height, angle: agentOrigin } = applyObject;

                    const centerX = (width / 2) + ancestorLeft;
                    const centerY = (height / 2) + ancestorTop;
                    this._clearControlMap();

                    this.onChangeStartObservable.notifyObservers({
                        objects: this._selectedObjectMap,
                        type: MoveObserverType.MOVE_START,
                    });

                    this._moveBufferSkip = false;
                    const moveObserver = topScene.onPointerMoveObserver.add((moveEvt: IPointerEvent | IMouseEvent) => {
                        const { offsetX: moveOffsetX, offsetY: moveOffsetY } = moveEvt;
                        this._rotateMoving(moveOffsetX, moveOffsetY, centerX, centerY, agentOrigin);
                        topScene.setCursor(cursor);
                    });

                    const upObserver = topScene.onPointerUpObserver.add(() => {
                        moveObserver?.dispose();
                        upObserver?.dispose();
                        topScene.enableEvent();
                        topScene.resetCursor();
                        this.refreshControls();

>>>>>>> 4853425a
                        this.onChangeEndObservable.notifyObservers({
                            objects: this._selectedObjectMap,
                            type: MoveObserverType.MOVE_END,
                        });
                    });

                    state.stopPropagation();
                })
            )
        );
    }

    private _rotateMoving(moveOffsetX: number, moveOffsetY: number, centerX: number, centerY: number, agentOrigin: number) {
        const { ancestorScaleX, ancestorScaleY } = this._scene;

        if (this._moveBufferBlocker(moveOffsetX, moveOffsetY)) {
            return;
        }

        const angle1 = Math.atan2(
            (moveOffsetY - centerY) / ancestorScaleY + this._viewportScrollY,
            (moveOffsetX - centerX) / ancestorScaleX + this._viewportScrollX
        );

        const angle2 = Math.atan2(
            (this._startOffsetY - centerY) / ancestorScaleY + this._viewportScrollY,
            (this._startOffsetX - centerX) / ancestorScaleX + this._viewportScrollX
        );

        let angle = agentOrigin + radToDeg(angle1 - angle2);

        if (angle < 0) {
            angle = 360 + angle;
        }
        angle %= 360;

        angle = this._smoothAccuracy(angle);

        this._selectedObjectMap.forEach((moveObject) => {
            moveObject.transformByState({ angle });
        });

        this.onChangingObservable.notifyObservers({
            objects: this._selectedObjectMap,
            angle,
            type: MoveObserverType.MOVING,
        });
    }

    private _getOutlinePosition(width: number, height: number, borderSpacing: number, borderStrokeWidth: number) {
        return {
            left: borderSpacing - borderStrokeWidth,
            top: -borderSpacing - this.borderStrokeWidth,
            width: width + borderSpacing * 2,
            height: height + borderSpacing * 2,
        };
    }

    private _getRotateAnchorCursor(type: TransformerManagerType) {
        let cursor = CURSOR_TYPE.NORTH_WEST_RESIZE;

        switch (type) {
            case TransformerManagerType.ROTATE:
                cursor = CURSOR_TYPE.MOVE;
                break;
            case TransformerManagerType.ROTATE_LINE:
                cursor = CURSOR_TYPE.MOVE;
                break;
            case TransformerManagerType.RESIZE_LT:
                break;
            case TransformerManagerType.RESIZE_CT:
                cursor = CURSOR_TYPE.NORTH_RESIZE;
                break;
            case TransformerManagerType.RESIZE_RT:
                cursor = CURSOR_TYPE.NORTH_EAST_RESIZE;
                break;
            case TransformerManagerType.RESIZE_LM:
                cursor = CURSOR_TYPE.WEST_RESIZE;
                break;
            case TransformerManagerType.RESIZE_RM:
                cursor = CURSOR_TYPE.EAST_RESIZE;
                break;
            case TransformerManagerType.RESIZE_LB:
                cursor = CURSOR_TYPE.SOUTH_WEST_RESIZE;
                break;
            case TransformerManagerType.RESIZE_CB:
                cursor = CURSOR_TYPE.SOUTH_RESIZE;
                break;
            case TransformerManagerType.RESIZE_RB:
                cursor = CURSOR_TYPE.SOUTH_EAST_RESIZE;
                break;
        }
        return cursor;
    }

    private _getCopperAnchorPosition(type: TransformerManagerType, height: number, width: number, applyObject: BaseObject) {
        const { borderStrokeWidth, borderSpacing, anchorSize } = this._getConfig(applyObject);

        let left = 0;
        let top = 0;

        const longEdge = anchorSize;
        const shortEdge = anchorSize / 4;

        switch (type) {
            case TransformerManagerType.RESIZE_LT:
                left += -borderSpacing - borderStrokeWidth;
                top += -borderSpacing - borderStrokeWidth;
                break;
            case TransformerManagerType.RESIZE_CT:
                left += width / 2 - longEdge / 2;
                top += -borderSpacing - borderStrokeWidth;

                break;
            case TransformerManagerType.RESIZE_RT:
                left += width + borderSpacing - borderStrokeWidth - longEdge;
                top += -borderSpacing - borderStrokeWidth;

                break;
            case TransformerManagerType.RESIZE_LM:
                left += borderSpacing - borderStrokeWidth;
                top += height / 2 - longEdge / 2;

                break;
            case TransformerManagerType.RESIZE_RM:
                left += width + borderSpacing - borderStrokeWidth - shortEdge;
                top += height / 2 - longEdge / 2;

                break;
            case TransformerManagerType.RESIZE_LB:
                left += -this.borderSpacing - borderStrokeWidth;
                top += height + borderSpacing - borderStrokeWidth - longEdge;

                break;
            case TransformerManagerType.RESIZE_CB:
                left += width / 2 - longEdge / 2;
                top += height + borderSpacing - borderStrokeWidth - shortEdge;

                break;
            case TransformerManagerType.RESIZE_RB:
                left += width + borderSpacing - borderStrokeWidth - longEdge;
                top += height + borderSpacing - borderStrokeWidth - longEdge;

                break;
        }

        return {
            left,
            top,
        };
    }

    private _getRotateAnchorPosition(type: TransformerManagerType, height: number, width: number, applyObject: BaseObject) {
        const { rotateAnchorOffset, rotateSize, borderStrokeWidth, borderSpacing, anchorSize } = this._getConfig(applyObject);

        let left = -anchorSize / 2;
        let top = -anchorSize / 2;

        switch (type) {
            case TransformerManagerType.ROTATE:
                left = width / 2 - rotateSize / 2;
                top = -rotateAnchorOffset - borderSpacing - borderStrokeWidth * 2 - rotateSize;

                break;
            case TransformerManagerType.ROTATE_LINE:
                left = width / 2;
                top = -rotateAnchorOffset - borderSpacing - borderStrokeWidth;

                break;
            case TransformerManagerType.RESIZE_LT:
                left += -borderSpacing - borderStrokeWidth;
                top += -borderSpacing - borderStrokeWidth;
                break;
            case TransformerManagerType.RESIZE_CT:
                left += width / 2;
                top += -borderSpacing - borderStrokeWidth;

                break;
            case TransformerManagerType.RESIZE_RT:
                left += width + borderSpacing - borderStrokeWidth;
                top += -borderSpacing - borderStrokeWidth;

                break;
            case TransformerManagerType.RESIZE_LM:
                left += borderSpacing - borderStrokeWidth;
                top += height / 2;

                break;
            case TransformerManagerType.RESIZE_RM:
                left += width + borderSpacing - borderStrokeWidth;
                top += height / 2;

                break;
            case TransformerManagerType.RESIZE_LB:
                left += -this.borderSpacing - borderStrokeWidth;
                top += height + borderSpacing - borderStrokeWidth;

                break;
            case TransformerManagerType.RESIZE_CB:
                left += width / 2;
                top += height + borderSpacing - borderStrokeWidth;

                break;
            case TransformerManagerType.RESIZE_RB:
                left += width + borderSpacing - borderStrokeWidth;
                top += height + borderSpacing - borderStrokeWidth;

                break;
        }

        return {
            left,
            top,
        };
    }

    private _createResizeAnchor(type: TransformerManagerType, applyObject: BaseObject, zIndex: number) {
        const { height = 0, width = 0, scaleX = 1, scaleY = 1 } = applyObject.getState();

        const { anchorFill, anchorStroke, anchorStrokeWidth, anchorCornerRadius, anchorSize } = this._getConfig(applyObject);

        const { left, top } = this._getRotateAnchorPosition(type, height, width, applyObject);

        const cursor = this._getRotateAnchorCursor(type);

        const anchor = new Rect(`${type}_${zIndex}`, {
            zIndex: zIndex - 1,
            fill: anchorFill,
            stroke: anchorStroke,
            strokeWidth: anchorStrokeWidth,
            width: anchorSize,
            height: anchorSize,
            radius: anchorCornerRadius,
            left,
            top,
        });

        this._attachHover(anchor, cursor, CURSOR_TYPE.DEFAULT);
        // anchor.cursor = cursor;

        return anchor;
    }

    private _createCopperResizeAnchor(type: TransformerManagerType, applyObject: BaseObject, zIndex: number) {
        const { height = 0, width = 0, scaleX = 1, scaleY = 1 } = applyObject.getState();

        const { anchorFill, anchorStroke, anchorStrokeWidth, anchorSize } = this._getConfig(applyObject);

        const { left, top } = this._getCopperAnchorPosition(type, height, width, applyObject);

        const cursor = this._getRotateAnchorCursor(type);

        let anchor: BaseObject;
        const oKey = `${type}_${zIndex}`;
        const config: IRectProps | IRegularPolygonProps = {
            zIndex: zIndex - 1,
            fill: anchorFill,
            stroke: anchorStroke,
            strokeWidth: anchorStrokeWidth,
            width: anchorSize,
            height: anchorSize,
            left,
            top,
        };
        const longEdge = anchorSize;
        const shortEdge = anchorSize / 4;
        if (cursor === CURSOR_TYPE.EAST_RESIZE) {
            config.width = shortEdge;
            config.height = longEdge;
            anchor = new Rect(oKey, config);
        } else if (cursor === CURSOR_TYPE.WEST_RESIZE) {
            config.width = shortEdge;
            config.height = longEdge;
            anchor = new Rect(oKey, config);
        } else if (cursor === CURSOR_TYPE.NORTH_RESIZE) {
            config.width = longEdge;
            config.height = shortEdge;
            anchor = new Rect(oKey, config);
        } else if (cursor === CURSOR_TYPE.SOUTH_RESIZE) {
            config.width = longEdge;
            config.height = shortEdge;
            anchor = new Rect(oKey, config);
        } else if (cursor === CURSOR_TYPE.NORTH_EAST_RESIZE) {
            (config as IRegularPolygonProps).pointsGroup = this._getNorthEastPoints(longEdge, shortEdge);
            anchor = new RegularPolygon(oKey, config as IRegularPolygonProps);
        } else if (cursor === CURSOR_TYPE.NORTH_WEST_RESIZE) {
            (config as IRegularPolygonProps).pointsGroup = this._getNorthWestPoints(longEdge, shortEdge);
            anchor = new RegularPolygon(oKey, config as IRegularPolygonProps);
        } else if (cursor === CURSOR_TYPE.SOUTH_EAST_RESIZE) {
            (config as IRegularPolygonProps).pointsGroup = this._getSouthEastPoints(longEdge, shortEdge);
            anchor = new RegularPolygon(oKey, config as IRegularPolygonProps);
        } else if (cursor === CURSOR_TYPE.SOUTH_WEST_RESIZE) {
            (config as IRegularPolygonProps).pointsGroup = this._getSouthWestPoints(longEdge, shortEdge);
            anchor = new RegularPolygon(oKey, config as IRegularPolygonProps);
        }

        this._attachHover(anchor!, cursor, CURSOR_TYPE.DEFAULT);

        return anchor!;
    }

    private _getNorthEastPoints(longEdge: number, shortEdge: number): IPoint[][] {
        const minusL_S = longEdge - shortEdge;
        return [
            [
                { x: 0, y: 0 },
                { x: longEdge, y: 0 },
                { x: longEdge, y: longEdge },
                { x: minusL_S, y: longEdge },
                { x: minusL_S, y: shortEdge },
                { x: 0, y: shortEdge },
            ],
        ];
    }

    private _getNorthWestPoints(longEdge: number, shortEdge: number): IPoint[][] {
        return [
            [
                { x: 0, y: 0 },
                { x: longEdge, y: 0 },
                { x: longEdge, y: shortEdge },
                { x: shortEdge, y: shortEdge },
                { x: shortEdge, y: longEdge },
                { x: 0, y: longEdge },
            ],
        ];
    }

    private _getSouthEastPoints(longEdge: number, shortEdge: number): IPoint[][] {
        const minusL_S = longEdge - shortEdge;
        return [
            [
                { x: minusL_S, y: 0 },
                { x: longEdge, y: 0 },
                { x: longEdge, y: longEdge },
                { x: 0, y: longEdge },
                { x: 0, y: minusL_S },
                { x: minusL_S, y: minusL_S },
                { x: minusL_S, y: 0 },
            ],
        ];
    }

    private _getSouthWestPoints(longEdge: number, shortEdge: number): IPoint[][] {
        const minusL_S = longEdge - shortEdge;
        return [
            [
                { x: 0, y: 0 },
                { x: shortEdge, y: 0 },
                { x: shortEdge, y: minusL_S },
                { x: longEdge, y: minusL_S },
                { x: longEdge, y: longEdge },
                { x: 0, y: longEdge },
                { x: 0, y: 0 },
            ],
        ];
    }

    private _checkTransformerType(oKey: string) {
        if (oKey.indexOf(TransformerManagerType.OUTLINE) > -1) {
            return TransformerManagerType.OUTLINE;
        }

        if (oKey.indexOf(TransformerManagerType.ROTATE) > -1) {
            return TransformerManagerType.ROTATE;
        }
        if (oKey.indexOf(TransformerManagerType.ROTATE_LINE) > -1) {
            return TransformerManagerType.ROTATE_LINE;
        }

        if (oKey.indexOf(TransformerManagerType.RESIZE_LT) > -1) {
            return TransformerManagerType.RESIZE_LT;
        }
        if (oKey.indexOf(TransformerManagerType.RESIZE_CT) > -1) {
            return TransformerManagerType.RESIZE_CT;
        }
        if (oKey.indexOf(TransformerManagerType.RESIZE_RT) > -1) {
            return TransformerManagerType.RESIZE_RT;
        }
        if (oKey.indexOf(TransformerManagerType.RESIZE_LM) > -1) {
            return TransformerManagerType.RESIZE_LM;
        }
        if (oKey.indexOf(TransformerManagerType.RESIZE_RM) > -1) {
            return TransformerManagerType.RESIZE_RM;
        }
        if (oKey.indexOf(TransformerManagerType.RESIZE_LB) > -1) {
            return TransformerManagerType.RESIZE_LB;
        }
        if (oKey.indexOf(TransformerManagerType.RESIZE_CB) > -1) {
            return TransformerManagerType.RESIZE_CB;
        }
        if (oKey.indexOf(TransformerManagerType.RESIZE_RB) > -1) {
            return TransformerManagerType.RESIZE_RB;
        }
    }

    private _updateControlIterator(func: (control: BaseObject, applyObject: BaseObject) => void) {
        this._transformerControlMap.forEach((control, oKey) => {
            const applyObject = this._selectedObjectMap.get(oKey);
            if (!applyObject) {
                return true;
            }

            func(control, applyObject);
        });
    }

    private _updateControl() {
        this._updateControlIterator((control, applyObject) => {
            const { left, top, height, width, angle } = applyObject.getState();
            control.transformByState({
                left,
                top,
                height,
                width,
                angle,
            });
            control.show();
            control.makeDirty(true);
        });
    }

    private _hideControl() {
        this._transformerControlMap.forEach((control) => {
            control.hide();
            control.makeDirty(true);
        });
    }

    private _attachHover(o: BaseObject, cursorIn: CURSOR_TYPE, cursorOut: CURSOR_TYPE) {
        this.disposeWithMe(
            toDisposable(
                o.onPointerEnterObserver.add(() => {
                    o.cursor = cursorIn;
                })
            )
        );

        this.disposeWithMe(
            toDisposable(
                o.onPointerLeaveObserver.add(() => {
                    o.cursor = cursorOut;
                })
            )
        );
    }

    private _clearControls(changeSelf = false) {
<<<<<<< HEAD
=======
        this._clearControlMap();

        this.onClearControlObservable.notifyObservers(changeSelf);
    }

    private _clearControlMap() {
>>>>>>> 4853425a
        this._transformerControlMap.forEach((control) => {
            control.dispose();
        });
        this._transformerControlMap.clear();
<<<<<<< HEAD

        this.onClearControlObservable.notifyObservers(changeSelf);
=======
>>>>>>> 4853425a
    }

    private _createControl(applyObject: BaseObject, isSkipOnCropper = true) {
        const { left = 0, top = 0, height = 0, width = 0 } = applyObject.getState();
        const angle = applyObject.angle;
        const { isCropper, resizeEnabled, rotateAnchorOffset, rotateSize, rotateCornerRadius, borderEnabled, borderStroke, borderStrokeWidth, borderSpacing, enabledAnchors } = this._getConfig(applyObject);
        if (isSkipOnCropper && isCropper) {
            return;
        }
        const oKey = applyObject.oKey;
<<<<<<< HEAD
        const zIndex = this._selectedObjectMap.size + applyObject.maxZIndex + 1;
=======
        const zIndex = this._selectedObjectMap.size + applyObject.maxZIndex + DEFAULT_CONTROL_PLUS_INDEX;
>>>>>>> 4853425a
        const layerIndex = applyObject.getLayerIndex() || DEFAULT_TRANSFORMER_LAYER_INDEX;
        const groupElements: BaseObject[] = [];

        if (borderEnabled && !isCropper) {
            const outline = new Rect(`${TransformerManagerType.OUTLINE}_${zIndex}`, {
                zIndex: zIndex - 1, evented: false, strokeWidth: borderStrokeWidth, stroke: borderStroke,
                ...this._getOutlinePosition(width, height, borderSpacing, borderStrokeWidth),
            });
            groupElements.push(outline);
        }
        if (resizeEnabled && !isCropper) {
            const { left: lineLeft, top: lineTop } = this._getRotateAnchorPosition(
                TransformerManagerType.ROTATE_LINE, height, width, applyObject
            );

            const rotateLine = new Rect(`${TransformerManagerType.ROTATE_LINE}_${zIndex}`, {
                zIndex: zIndex - 1, evented: false, left: lineLeft, top: lineTop, height: rotateAnchorOffset, width: 1,
                strokeWidth: borderStrokeWidth, stroke: borderStroke });

            const { left, top } = this._getRotateAnchorPosition(TransformerManagerType.ROTATE, height, width, applyObject);

            const cursor = this._getRotateAnchorCursor(TransformerManagerType.ROTATE);

            const rotate = new Rect(`${TransformerManagerType.ROTATE}_${zIndex}`, {
                zIndex: zIndex - 1, left, top, height: rotateSize, width: rotateSize,
                radius: rotateCornerRadius, strokeWidth: borderStrokeWidth * 2, stroke: borderStroke });
            this._attachEventToRotate(rotate, applyObject);
            this._attachHover(rotate, cursor, CURSOR_TYPE.DEFAULT);
            groupElements.push(rotateLine, rotate);
        }
        if (resizeEnabled) {
            for (let i = 0, len = enabledAnchors.length; i < len; i++) {
                const isEnable = enabledAnchors[i];
                if (isEnable !== 1) {
                    continue;
                }
                const type = TransformerManagerTypeArray[i];
                let anchor: BaseObject;
                if (!isCropper) {
                    anchor = this._createResizeAnchor(type, applyObject, zIndex);
                } else {
                    anchor = this._createCopperResizeAnchor(type, applyObject, zIndex);
                }

                this._attachEventToAnchor(anchor, type, applyObject);
                groupElements.push(anchor);
            }
        }

        const transformerControl = new Group(`${TransformerManagerType.GROUP}_${oKey}`, ...groupElements);
        transformerControl.zIndex = zIndex;
        transformerControl.evented = false;
        transformerControl.openSelfSizeMode();
        transformerControl.transformByState({ left, top, angle, width, height });
        const scene = this.getScene();
        scene.addObject(transformerControl, layerIndex);

        if (!isCropper) {
            if (this._transformerControlMap.has(oKey)) {
                this._transformerControlMap.get(oKey)!.dispose();
            }
            this._transformerControlMap.set(oKey, transformerControl);
            this.onCreateControlObservable.notifyObservers(transformerControl);
        } else {
            this._copperControl = transformerControl;
        }

        return transformerControl;
    }

    private _getTopScene() {
        const currentScene = this.getScene();
        return currentScene.getEngine()?.activeScene as Nullable<Scene>;
    }

    private _updateActiveObjectList(applyObject: BaseObject, evt: IPointerEvent | IMouseEvent) {
        const { isCropper } = this._getConfig(applyObject);

        applyObject = this._findGroupObject(applyObject);

        if (this._selectedObjectMap.has(applyObject.oKey)) {
            return;
        }

        if (!evt.ctrlKey) {
            this._selectedObjectMap.clear();
<<<<<<< HEAD
            this._clearControls(true);
=======
            this._clearControlMap();
>>>>>>> 4853425a
        }

        if (!isCropper) {
            this._selectedObjectMap.set(applyObject.oKey, applyObject);
        }

        this._createControl(applyObject);
    }

    private _findGroupObject(applyObject: BaseObject) {
        if (!applyObject.isInGroup) {
            return applyObject;
        }

        const group = applyObject.ancestorGroup as Nullable<Group>;
        if (!group) {
            return applyObject;
        } else {
            return group;
        }
    }

    private _addCancelObserver(scene: Scene) {
        this._cancelFocusObserver?.dispose();
        this._cancelFocusObserver = scene.onPointerDownObserver.add(() => {
            this.clearSelectedObjects();
        });
    }

    private _smoothAccuracy(num: number, isCropper = false, accuracy: number = 1) {
        if (isCropper) {
            return precisionTo(num, 3);
        }
        return precisionTo(num, accuracy);
    }
}<|MERGE_RESOLUTION|>--- conflicted
+++ resolved
@@ -86,14 +86,11 @@
 }
 
 const DEFAULT_TRANSFORMER_LAYER_INDEX = 2;
-<<<<<<< HEAD
-=======
 
 const MINI_WIDTH_LIMIT = 20;
 const MINI_HEIGHT_LIMIT = 20;
 
 const DEFAULT_CONTROL_PLUS_INDEX = 5000;
->>>>>>> 4853425a
 
 /**
  * Transformer constructor.  Transformer is a special type of group that allow you transform
@@ -188,8 +185,6 @@
         this._initialProps(config);
     }
 
-<<<<<<< HEAD
-=======
     changeNotification() {
         this.onChangingObservable.notifyObservers({
             objects: this._selectedObjectMap,
@@ -198,7 +193,6 @@
         return this;
     }
 
->>>>>>> 4853425a
     getSelectedObjectMap() {
         return this._selectedObjectMap;
     }
@@ -238,17 +232,11 @@
     }
 
     refreshControls() {
-<<<<<<< HEAD
-        this._selectedObjectMap.forEach((object) => {
-            this._createControl(object);
-        });
-=======
         this._clearControlMap();
         this._selectedObjectMap.forEach((object) => {
             this._createControl(object);
         });
         return this;
->>>>>>> 4853425a
     }
 
     createControlForCopper(applyObject: BaseObject) {
@@ -375,11 +363,7 @@
                 const { offsetX: moveOffsetX, offsetY: moveOffsetY } = moveEvt;
                 this._moving(moveOffsetX, moveOffsetY, scrollTimer, isCropper);
 
-<<<<<<< HEAD
-                !isCropper && this._clearControls();
-=======
                 !isCropper && this._clearControlMap();
->>>>>>> 4853425a
 
                 scrollTimer.scrolling(moveOffsetX, moveOffsetY, () => {
                     this._moving(moveOffsetX, moveOffsetY, scrollTimer, isCropper);
@@ -397,21 +381,12 @@
                     this.onChangeEndObservable.notifyObservers({
                         objects: this._selectedObjectMap,
                         type: MoveObserverType.MOVE_END,
-<<<<<<< HEAD
                     });
                 } else {
                     this.onChangeEndObservable.notifyObservers({
                         objects: new Map([[applyObject.oKey, applyObject]]) as Map<string, BaseObject>,
                         type: MoveObserverType.MOVE_END,
                     });
-=======
-                    });
-                } else {
-                    this.onChangeEndObservable.notifyObservers({
-                        objects: new Map([[applyObject.oKey, applyObject]]) as Map<string, BaseObject>,
-                        type: MoveObserverType.MOVE_END,
-                    });
->>>>>>> 4853425a
                 }
             });
 
@@ -479,19 +454,11 @@
     private _checkMoveBoundary(moveObject: BaseObject, moveLeft: number, moveTop: number, ancestorLeft: number, ancestorTop: number, topSceneWidth: number, topSceneHeight: number) {
         const { left, top, width, height } = moveObject;
 
-<<<<<<< HEAD
-        if (moveLeft + left + ancestorLeft < 0) {
-            moveLeft = -ancestorLeft;
-        }
-
-        if (moveTop + top + ancestorTop < 0) {
-=======
         if (moveLeft + left + ancestorLeft < this.zeroLeft) {
             moveLeft = -ancestorLeft;
         }
 
         if (moveTop + top + ancestorTop < this.zeroTop) {
->>>>>>> 4853425a
             moveTop = -ancestorTop;
         }
 
@@ -596,74 +563,6 @@
             return;
         }
 
-<<<<<<< HEAD
-        const moveFunc = (moveObject: BaseObject) => {
-            const { left, top, width, height, angle } = moveObject;
-            const originState = this._startStateMap.get(moveObject.oKey) || {};
-            let state: ITransformState = {};
-
-            const { moveLeft, moveTop } = this._getMovePoint(x, y, moveObject);
-
-            if (keepRatio && type !== TransformerManagerType.RESIZE_CT && type !== TransformerManagerType.RESIZE_CB && type !== TransformerManagerType.RESIZE_LM && type !== TransformerManagerType.RESIZE_RM) {
-                switch (type) {
-                    case TransformerManagerType.RESIZE_LT:
-                        state = this._resizeLeftTop(moveObject, moveLeft, moveTop, originState);
-                        break;
-                    case TransformerManagerType.RESIZE_RT:
-                        state = this._resizeRightTop(moveObject, moveLeft, moveTop, originState);
-                        break;
-                    case TransformerManagerType.RESIZE_LB:
-                        state = this._resizeLeftBottom(moveObject, moveLeft, moveTop, originState);
-                        break;
-                    case TransformerManagerType.RESIZE_RB:
-                        state = this._resizeRightBottom(moveObject, moveLeft, moveTop, originState);
-                        break;
-                }
-            } else {
-                state = this._updateCloseKeepRatioState(type, left, top, width, height, moveLeft, moveTop);
-            }
-
-            const { width: newWidth = 0, height: newHeight = 0 } = state;
-
-            if (newWidth < 20) {
-                state.width = 20;
-            }
-
-            if (newHeight < 20) {
-                state.height = 10;
-            }
-
-            moveObject.transformByState(this._applyRotationForResult(state, { left, top, width, height }, angle, isCropper));
-        };
-
-        if (!isCropper) {
-            this._selectedObjectMap.forEach((moveObject) => {
-                moveFunc(moveObject);
-            });
-            this.onChangingObservable.notifyObservers({
-                objects: this._selectedObjectMap,
-                type: MoveObserverType.MOVING,
-            });
-        } else {
-            // for cropper
-            moveFunc(applyObject);
-            this.onChangingObservable.notifyObservers({
-                objects: new Map([[applyObject.oKey, applyObject]]) as Map<string, BaseObject>,
-                type: MoveObserverType.MOVING,
-            });
-        }
-
-        if (!(keepRatio && type !== TransformerManagerType.RESIZE_CT && type !== TransformerManagerType.RESIZE_CB && type !== TransformerManagerType.RESIZE_LM && type !== TransformerManagerType.RESIZE_RM)) {
-            this._startOffsetX = x;
-            this._startOffsetY = y;
-        }
-    }
-
-    private _getMovePoint(x: number, y: number, moveObject: BaseObject) {
-        const { ancestorScaleX, ancestorScaleY } = this._scene;
-        const { left, top, width, height, angle } = moveObject;
-
-=======
         const isGroup = applyObject instanceof Group;
 
         if (!isCropper) {
@@ -722,7 +621,6 @@
         const { ancestorScaleX, ancestorScaleY } = this._scene;
         const { left, top, width, height, angle } = moveObject;
 
->>>>>>> 4853425a
         const cx = left + width / 2;
         const cy = top + height / 2;
         const centerPoint = new Vector2(cx, cy);
@@ -769,50 +667,6 @@
         };
     }
 
-<<<<<<< HEAD
-    private _updateCloseKeepRatioState(type: TransformerManagerType, left: number, top: number, width: number, height: number, moveLeft: number, moveTop: number) {
-        const state: ITransformState = {
-            left,
-            top,
-            width,
-            height,
-        };
-
-        switch (type) {
-            case TransformerManagerType.RESIZE_LT:
-                state.left = left + moveLeft;
-                state.top = top + moveTop;
-                state.width = width - moveLeft;
-                state.height = height - moveTop;
-                break;
-            case TransformerManagerType.RESIZE_CT:
-                state.top = top + moveTop;
-                state.height = height - moveTop;
-                break;
-            case TransformerManagerType.RESIZE_RT:
-                state.top = top + moveTop;
-                state.width = width + moveLeft;
-                state.height = height - moveTop;
-                break;
-            case TransformerManagerType.RESIZE_LM:
-                state.left = left + moveLeft;
-                state.width = width - moveLeft;
-                break;
-            case TransformerManagerType.RESIZE_RM:
-                state.width = moveLeft + width;
-                break;
-            case TransformerManagerType.RESIZE_LB:
-                state.left = left + moveLeft;
-                state.width = width - moveLeft;
-                state.height = height + moveTop;
-                break;
-            case TransformerManagerType.RESIZE_CB:
-                state.height = moveTop + height;
-                break;
-            case TransformerManagerType.RESIZE_RB:
-                state.width = moveLeft + width;
-                state.height = moveTop + height;
-=======
     // eslint-disable-next-line complexity
     private _updateCloseKeepRatioState(type: TransformerManagerType, left: number, top: number, width: number, height: number, moveLeft: number, moveTop: number) {
         const state: ITransformState = { left, top, width, height };
@@ -851,91 +705,10 @@
             case TransformerManagerType.RESIZE_RB:
                 state.width = moveLeft + width < MINI_WIDTH_LIMIT ? MINI_WIDTH_LIMIT : moveLeft + width;
                 state.height = moveTop + height < MINI_HEIGHT_LIMIT ? MINI_HEIGHT_LIMIT : moveTop + height;
->>>>>>> 4853425a
                 break;
         }
 
         return state;
-<<<<<<< HEAD
-    }
-
-    private _resizeLeftTop(moveObject: BaseObject, moveLeft: number, moveTop: number, originState: IAbsoluteTransform): ITransformState {
-        const { left = 0, top = 0, width = 0, height = 0 } = moveObject.getState();
-        const { width: originWidth = width, height: originHeight = height, left: originLeft = left, top: originTop = top } = originState;
-        const aspectRatio = originWidth / originHeight;
-
-        const { moveLeft: moveLeftFix, moveTop: moveTopFix } = this._fixMoveLtRb(moveLeft, moveTop, originWidth, originHeight, aspectRatio);
-
-        return {
-            left: originLeft + moveLeftFix + left + width - originWidth - originLeft,
-            top: originTop + moveTopFix + top + height - originHeight - originTop,
-            width: originWidth - moveLeftFix,
-            height: originHeight - moveTopFix,
-        };
-    }
-
-    private _resizeRightBottom(moveObject: BaseObject, moveLeft: number, moveTop: number, originState: IAbsoluteTransform): ITransformState {
-        const { left = 0, top = 0, width = 0, height = 0 } = moveObject.getState();
-        const { width: originWidth = width, height: originHeight = height, left: originLeft = left, top: originTop = top } = originState;
-        const aspectRatio = originWidth / originHeight;
-
-        const { moveLeft: moveLeftFix, moveTop: moveTopFix } = this._fixMoveLtRb(moveLeft, moveTop, originWidth, originHeight, aspectRatio);
-
-        return {
-            left,
-            top,
-            width: originWidth + moveLeftFix,
-            height: originHeight + moveTopFix,
-        };
-    }
-
-    private _resizeLeftBottom(moveObject: BaseObject, moveLeft: number, moveTop: number, originState: IAbsoluteTransform): ITransformState {
-        const { left = 0, top = 0, width = 0, height = 0 } = moveObject.getState();
-        const { width: originWidth = width, height: originHeight = height, left: originLeft = left, top: originTop = top } = originState;
-        const aspectRatio = originWidth / originHeight;
-
-        const { moveLeft: moveLeftFix, moveTop: moveTopFix } = this._fixMoveLbRt(moveLeft, moveTop, originWidth, originHeight, aspectRatio);
-
-        return {
-            left: originLeft + moveLeftFix + left + width - originWidth - originLeft,
-            top,
-            width: originWidth - moveLeftFix,
-            height: originHeight + moveTopFix,
-        };
-    }
-
-    private _resizeRightTop(moveObject: BaseObject, moveLeft: number, moveTop: number, originState: IAbsoluteTransform): ITransformState {
-        const { left = 0, top = 0, width = 0, height = 0 } = moveObject.getState();
-        const { width: originWidth = width, height: originHeight = height, left: originLeft = left, top: originTop = top } = originState;
-        const aspectRatio = originWidth / originHeight;
-
-        const { moveLeft: moveLeftFix, moveTop: moveTopFix } = this._fixMoveLbRt(moveLeft, moveTop, originWidth, originHeight, aspectRatio);
-
-        return {
-            left,
-            top: originTop + moveTopFix + top + height - originHeight - originTop,
-            width: originWidth + moveLeftFix,
-            height: originHeight - moveTopFix,
-        };
-    }
-
-    private _fixMoveLtRb(moveLeft: number, moveTop: number, originWidth: number, originHeight: number, aspectRatio: number) {
-        let moveLeftFix = moveLeft;
-        let moveTopFix = moveTop;
-
-        if ((originWidth + moveLeftFix) / (originHeight + moveTopFix) > aspectRatio) {
-            moveTopFix = moveLeftFix / aspectRatio;
-        } else {
-            moveLeftFix = moveTopFix * aspectRatio;
-        }
-
-        return {
-            moveLeft: moveLeftFix,
-            moveTop: moveTopFix,
-        };
-    }
-
-=======
     }
 
     private _getLimitedSize(newWidth: number, newHeight: number) {
@@ -1073,7 +846,6 @@
         };
     }
 
->>>>>>> 4853425a
     private _fixMoveLbRt(moveLeft: number, moveTop: number, originWidth: number, originHeight: number, aspectRatio: number) {
         let moveLeftFix = moveLeft;
         let moveTopFix = moveTop;
@@ -1113,11 +885,7 @@
 
                     const cursor = this._getRotateAnchorCursor(type);
                     if (!isCropper) {
-<<<<<<< HEAD
-                        this._clearControls();
-=======
                         this._clearControlMap();
->>>>>>> 4853425a
                         this.onChangeStartObservable.notifyObservers({
                             objects: this._selectedObjectMap,
                             type: MoveObserverType.MOVE_START,
@@ -1181,22 +949,14 @@
 
             const newTransform: ITransformState = {};
 
-<<<<<<< HEAD
-            if (left + ancestorLeft < 0) {
-=======
             if (left + ancestorLeft < this.zeroLeft) {
->>>>>>> 4853425a
                 newTransform.left = -ancestorLeft;
                 newTransform.width = width + left;
             } else if (left + width + ancestorLeft > topSceneWidth) {
                 newTransform.width = topSceneWidth - left - ancestorLeft;
             }
 
-<<<<<<< HEAD
-            if (top + ancestorTop < 0) {
-=======
             if (top + ancestorTop < this.zeroTop) {
->>>>>>> 4853425a
                 newTransform.top = -ancestorTop;
                 newTransform.height = height + top;
             } else if (top + height + ancestorTop > topSceneHeight) {
@@ -1225,7 +985,6 @@
                     topScene.disableEvent();
 
                     const viewportActualXY = topScene.getScrollXYByRelativeCoords(Vector2.create(evtOffsetX, evtOffsetY));
-<<<<<<< HEAD
 
                     this._viewportScrollX = viewportActualXY.x;
                     this._viewportScrollY = viewportActualXY.y;
@@ -1236,7 +995,7 @@
 
                     const centerX = (width / 2) + ancestorLeft;
                     const centerY = (height / 2) + ancestorTop;
-                    this._clearControls();
+                    this._clearControlMap();
 
                     this.onChangeStartObservable.notifyObservers({
                         objects: this._selectedObjectMap,
@@ -1257,39 +1016,6 @@
                         topScene.resetCursor();
                         this.refreshControls();
 
-=======
-
-                    this._viewportScrollX = viewportActualXY.x;
-                    this._viewportScrollY = viewportActualXY.y;
-
-                    const cursor = this._getRotateAnchorCursor(TransformerManagerType.ROTATE_LINE);
-
-                    const { ancestorLeft, ancestorTop, width, height, angle: agentOrigin } = applyObject;
-
-                    const centerX = (width / 2) + ancestorLeft;
-                    const centerY = (height / 2) + ancestorTop;
-                    this._clearControlMap();
-
-                    this.onChangeStartObservable.notifyObservers({
-                        objects: this._selectedObjectMap,
-                        type: MoveObserverType.MOVE_START,
-                    });
-
-                    this._moveBufferSkip = false;
-                    const moveObserver = topScene.onPointerMoveObserver.add((moveEvt: IPointerEvent | IMouseEvent) => {
-                        const { offsetX: moveOffsetX, offsetY: moveOffsetY } = moveEvt;
-                        this._rotateMoving(moveOffsetX, moveOffsetY, centerX, centerY, agentOrigin);
-                        topScene.setCursor(cursor);
-                    });
-
-                    const upObserver = topScene.onPointerUpObserver.add(() => {
-                        moveObserver?.dispose();
-                        upObserver?.dispose();
-                        topScene.enableEvent();
-                        topScene.resetCursor();
-                        this.refreshControls();
-
->>>>>>> 4853425a
                         this.onChangeEndObservable.notifyObservers({
                             objects: this._selectedObjectMap,
                             type: MoveObserverType.MOVE_END,
@@ -1738,24 +1464,16 @@
     }
 
     private _clearControls(changeSelf = false) {
-<<<<<<< HEAD
-=======
         this._clearControlMap();
 
         this.onClearControlObservable.notifyObservers(changeSelf);
     }
 
     private _clearControlMap() {
->>>>>>> 4853425a
         this._transformerControlMap.forEach((control) => {
             control.dispose();
         });
         this._transformerControlMap.clear();
-<<<<<<< HEAD
-
-        this.onClearControlObservable.notifyObservers(changeSelf);
-=======
->>>>>>> 4853425a
     }
 
     private _createControl(applyObject: BaseObject, isSkipOnCropper = true) {
@@ -1766,11 +1484,7 @@
             return;
         }
         const oKey = applyObject.oKey;
-<<<<<<< HEAD
-        const zIndex = this._selectedObjectMap.size + applyObject.maxZIndex + 1;
-=======
         const zIndex = this._selectedObjectMap.size + applyObject.maxZIndex + DEFAULT_CONTROL_PLUS_INDEX;
->>>>>>> 4853425a
         const layerIndex = applyObject.getLayerIndex() || DEFAULT_TRANSFORMER_LAYER_INDEX;
         const groupElements: BaseObject[] = [];
 
@@ -1857,11 +1571,7 @@
 
         if (!evt.ctrlKey) {
             this._selectedObjectMap.clear();
-<<<<<<< HEAD
-            this._clearControls(true);
-=======
             this._clearControlMap();
->>>>>>> 4853425a
         }
 
         if (!isCropper) {
