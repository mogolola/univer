/**
 * Copyright 2023-present DreamNum Inc.
 *
 * Licensed under the Apache License, Version 2.0 (the "License");
 * you may not use this file except in compliance with the License.
 * You may obtain a copy of the License at
 *
 *     http://www.apache.org/licenses/LICENSE-2.0
 *
 * Unless required by applicable law or agreed to in writing, software
 * distributed under the License is distributed on an "AS IS" BASIS,
 * WITHOUT WARRANTIES OR CONDITIONS OF ANY KIND, either express or implied.
 * See the License for the specific language governing permissions and
 * limitations under the License.
 */

import { CommandType, IUniverInstanceService, JSONX } from '@univerjs/core';
import type { IMutation, IMutationCommonParams, JSONXActions, Nullable } from '@univerjs/core';
import { IRenderManagerService, type ITextRangeWithStyle } from '@univerjs/engine-render';
import { serializeTextRange, TextSelectionManagerService } from '../../services/text-selection-manager.service';
import type { IDocStateChangeParams } from '../../services/doc-state-change-manager.service';
import { DocStateChangeManagerService } from '../../services/doc-state-change-manager.service';
import { IMEInputManagerService } from '../../services/ime-input-manager.service';
import { DocSkeletonManagerService } from '../../services/doc-skeleton-manager.service';

export interface IRichTextEditingMutationParams extends IMutationCommonParams {
    unitId: string;
    actions: JSONXActions;
    textRanges: Nullable<ITextRangeWithStyle[]>;
    segmentId?: string;
    prevTextRanges?: Nullable<ITextRangeWithStyle[]>;
    noNeedSetTextRange?: boolean;
    isCompositionEnd?: boolean;
    noHistory?: boolean;
    // Do you need to compose the undo and redo of history, and compose of the change states.
    debounce?: boolean;
}

const RichTextEditingMutationId = 'doc.mutation.rich-text-editing';

/**
 * The core mutator to change rich text actions. The execution result would be undo mutation params. Could be directly
 * send to undo redo service (will be used by the triggering command).
 */
export const RichTextEditingMutation: IMutation<IRichTextEditingMutationParams, IRichTextEditingMutationParams> = {
    id: RichTextEditingMutationId,

    type: CommandType.MUTATION,

    // eslint-disable-next-line max-lines-per-function
    handler: (accessor, params) => {
        const {
            unitId,
            segmentId = '',
            actions,
            textRanges,
            prevTextRanges,
            trigger,
            noHistory,
            isCompositionEnd,
            noNeedSetTextRange,
            debounce,
        } = params;
        const univerInstanceService = accessor.get(IUniverInstanceService);
        const renderManagerService = accessor.get(IRenderManagerService);

        const documentDataModel = univerInstanceService.getUniverDocInstance(unitId);
        const documentViewModel = renderManagerService.getRenderById(unitId)?.with(DocSkeletonManagerService).getViewModel();
        if (documentDataModel == null || documentViewModel == null) {
            throw new Error(`DocumentDataModel or documentViewModel not found for unitId: ${unitId}`);
        }

        const textSelectionManagerService = accessor.get(TextSelectionManagerService);
        const selections = textSelectionManagerService.getSelections() ?? [];

        const serializedSelections = selections.map(serializeTextRange);

        const docStateChangeManagerService = accessor.get(DocStateChangeManagerService);

        const imeInputManagerService = accessor.get(IMEInputManagerService);

        // TODO: `disabled` is only used for read only demo, and will be removed in the future.
        const disabled = !!documentDataModel.getSnapshot().disabled;

        if (JSONX.isNoop(actions) || (actions && actions.length === 0) || disabled) {
            // The actions' length maybe 0 when the mutation is from collaborative editing.
            // The return result will not be used.
            return {
                unitId,
                actions: [],
                textRanges: serializedSelections,
            };
        }

        // Step 1: Update Doc Data Model.
        const undoActions = JSONX.invertWithDoc(actions, documentDataModel.getSnapshot());
        documentDataModel.apply(actions);
        // Step 2: Update Doc View Model.
<<<<<<< HEAD
        // console.log('===edit end', actions, documentDataModel.getBody());
=======
        // console.log('===edit end', { actions, undoActions }, Tools.deepClone(documentDataModel.getBody()));
>>>>>>> 3cac767b
        const segmentDocumentDataModel = documentDataModel.getSelfOrHeaderFooterModel(segmentId);
        const segmentViewModel = documentViewModel.getSelfOrHeaderFooterViewModel(segmentId);
        segmentViewModel.reset(segmentDocumentDataModel);
        // Step 3: Update cursor & selection.
        // Make sure update cursor & selection after doc skeleton is calculated.
        if (!noNeedSetTextRange && textRanges && trigger != null) {
            queueMicrotask(() => {
                textSelectionManagerService.replaceTextRanges(textRanges);
            });
        }

        // Step 4: Emit state change event.
        const changeState: IDocStateChangeParams = {
            commandId: RichTextEditingMutationId,
            unitId,
            segmentId,
            trigger,
            noHistory,
            debounce,
            redoState: {
                actions,
                textRanges,
            },
            undoState: {
                actions: undoActions,
                textRanges: prevTextRanges ?? serializedSelections,
            },
        };

        // Handle IME input.
        if (isCompositionEnd) {
            const historyParams = imeInputManagerService.fetchComposedUndoRedoMutationParams();

            if (historyParams == null) {
                throw new Error('historyParams is null in RichTextEditingMutation');
            }

            const { undoMutationParams, redoMutationParams, previousActiveRange } = historyParams;
            changeState.redoState.actions = redoMutationParams.actions;
            changeState.undoState.actions = undoMutationParams.actions;
            changeState.undoState.textRanges = [previousActiveRange];
        }

        docStateChangeManagerService.setChangeState(changeState);

        return {
            unitId,
            actions: undoActions,
            textRanges: serializedSelections,
        };
    },
};<|MERGE_RESOLUTION|>--- conflicted
+++ resolved
@@ -96,11 +96,7 @@
         const undoActions = JSONX.invertWithDoc(actions, documentDataModel.getSnapshot());
         documentDataModel.apply(actions);
         // Step 2: Update Doc View Model.
-<<<<<<< HEAD
-        // console.log('===edit end', actions, documentDataModel.getBody());
-=======
         // console.log('===edit end', { actions, undoActions }, Tools.deepClone(documentDataModel.getBody()));
->>>>>>> 3cac767b
         const segmentDocumentDataModel = documentDataModel.getSelfOrHeaderFooterModel(segmentId);
         const segmentViewModel = documentViewModel.getSelfOrHeaderFooterViewModel(segmentId);
         segmentViewModel.reset(segmentDocumentDataModel);
