--- conflicted
+++ resolved
@@ -143,16 +143,12 @@
             params: {
                 unitId,
                 actions: [],
-<<<<<<< HEAD
                 textRanges: [{
                     startOffset: deleteStart,
                     endOffset: deleteStart,
                     collapsed: true,
                 }],
-=======
-                textRanges,
                 debounce: true,
->>>>>>> d1e38dd1
             },
         };
 
