--- conflicted
+++ resolved
@@ -59,13 +59,6 @@
         const doc = univerInstanceService.getUnit<DocumentDataModel>(unitId, UniverInstanceType.UNIVER_DOC);
         const originBody = doc?.getBody();
         const activeRange = textSelectionManagerService.getActiveRange();
-<<<<<<< HEAD
-        if (activeRange == null) {
-            return false;
-        }
-=======
-
->>>>>>> edd70bd5
         if (!originBody) {
             return false;
         }
@@ -75,11 +68,7 @@
             {
                 startOffset: startOffset + body.dataStream.length,
                 endOffset: startOffset + body.dataStream.length,
-<<<<<<< HEAD
-                style: activeRange.style,
-=======
                 style: activeRange?.style,
->>>>>>> edd70bd5
                 collapsed,
             },
         ];
