/**
 * Copyright 2023-present DreamNum Inc.
 *
 * Licensed under the Apache License, Version 2.0 (the "License");
 * you may not use this file except in compliance with the License.
 * You may obtain a copy of the License at
 *
 *     http://www.apache.org/licenses/LICENSE-2.0
 *
 * Unless required by applicable law or agreed to in writing, software
 * distributed under the License is distributed on an "AS IS" BASIS,
 * WITHOUT WARRANTIES OR CONDITIONS OF ANY KIND, either express or implied.
 * See the License for the specific language governing permissions and
 * limitations under the License.
 */

import type { IMutationInfo, IRange, Nullable } from '@univerjs/core';
import { Disposable, LifecycleStages, OnLifecycle, Range } from '@univerjs/core';
import { COPY_TYPE, ISheetClipboardService } from '@univerjs/sheets-ui';
import { Inject } from '@wendellhu/redi';
<<<<<<< HEAD
import { AddCommentMutation, DeleteCommentMutation, IThreadCommentDataSourceService, type IThreadComment } from '@univerjs/thread-comment';
=======
import { AddCommentMutation, DeleteCommentMutation, type IThreadComment, IThreadCommentDataSourceService } from '@univerjs/thread-comment';
>>>>>>> edd70bd5
import { serializeRange, singleReferenceToGrid } from '@univerjs/engine-formula';
import { SheetsThreadCommentModel } from '@univerjs/sheets-thread-comment-base';
import { SHEETS_THREAD_COMMENT } from '../types/const';

const transformRef = (ref: string, source: { row: number; column: number }, target: { row: number; column: number }) => {
    const refObj = singleReferenceToGrid(ref);
    const offsetRow = target.row - source.row;
    const offsetCol = target.column - source.column;
    const targetRange = {
        startColumn: refObj.column + offsetCol,
        startRow: refObj.row + offsetRow,
        endColumn: refObj.column + offsetCol,
        endRow: refObj.row + offsetRow,
    };
    return serializeRange(targetRange);
};

@OnLifecycle(LifecycleStages.Rendered, SheetsThreadCommentCopyPasteController)
export class SheetsThreadCommentCopyPasteController extends Disposable {
    private _copyInfo: Nullable<{
        unitId: string;
        subUnitId: string;
        range: IRange;
    }>;

    constructor(
        @Inject(ISheetClipboardService) private _sheetClipboardService: ISheetClipboardService,
        @Inject(SheetsThreadCommentModel) private _sheetsThreadCommentModel: SheetsThreadCommentModel,
        @IThreadCommentDataSourceService private _threadCommentDataSourceService: IThreadCommentDataSourceService
    ) {
        super();
        this._initClipboardHook();
    }

    // eslint-disable-next-line max-lines-per-function
    private _initClipboardHook() {
        this.disposeWithMe(
            this._sheetClipboardService.addClipboardHook({
                id: SHEETS_THREAD_COMMENT,
                onBeforeCopy: (unitId, subUnitId, range) => {
                    this._copyInfo = {
                        unitId,
                        subUnitId,
                        range,
                    };
                },

                // eslint-disable-next-line max-lines-per-function
                onPasteCells: (_pasteFrom, pasteTo, _data, payload) => {
                    const { unitId: targetUnitId, subUnitId: targetSubUnitId, range } = pasteTo;
                    const targetPos = {
                        row: range.rows[0],
                        column: range.cols[0],
                    };
                    if (payload.copyType === COPY_TYPE.CUT && this._copyInfo) {
                        const { range, unitId: sourceUnitId, subUnitId: sourceSubUnitId } = this._copyInfo;
                        const sourcePos = {
                            row: range.startRow,
                            column: range.startColumn,
                        };
                        if (!(targetUnitId === sourceUnitId && targetSubUnitId === sourceSubUnitId)) {
                            const roots: IThreadComment[] = [];

                            Range.foreach(range, (row, col) => {
                                const comments = this._sheetsThreadCommentModel.getAllByLocation(sourceUnitId, sourceSubUnitId, row, col);
                                if (this._threadCommentDataSourceService.syncUpdateMutationToColla) {
                                    comments.forEach((comment) => {
<<<<<<< HEAD
                                        roots.push(comment)
=======
                                        roots.push(comment);
>>>>>>> edd70bd5
                                    });
                                } else {
                                    comments.forEach(({ children, ...comment }) => {
                                        if (!comment.parentId) {
<<<<<<< HEAD
                                            roots.push(comment)
                                        }
                                    })
=======
                                            roots.push(comment);
                                        }
                                    });
>>>>>>> edd70bd5
                                }
                            });

                            const sourceRedos: IMutationInfo[] = [];
                            const sourceUndos: IMutationInfo[] = [];
                            const targetRedos: IMutationInfo[] = [];
                            const targetUndos: IMutationInfo[] = [];

                            const handleCommentItem = (item: IThreadComment) => {
                                sourceRedos.unshift({
                                    id: DeleteCommentMutation.id,
                                    params: {
                                        unitId: sourceUnitId,
                                        subUnitId: sourceSubUnitId,
                                        commentId: item.id,
                                    },
                                });
                                targetRedos.push({
                                    id: AddCommentMutation.id,
                                    params: {
                                        unitId: targetUnitId,
                                        subUnitId: targetSubUnitId,
                                        comment: {
                                            ...item,
                                            ref: transformRef(item.ref, sourcePos, targetPos),
                                            unitId: targetUnitId,
                                            subUnitId: targetSubUnitId,
                                        },
<<<<<<< HEAD
                                        sync: true
=======
                                        sync: true,
>>>>>>> edd70bd5
                                    },
                                });
                                sourceUndos.push({
                                    id: AddCommentMutation.id,
                                    params: {
                                        unitId: sourceUnitId,
                                        subUnitId: sourceSubUnitId,
                                        comment: item,
<<<<<<< HEAD
                                        sync: true
=======
                                        sync: true,
>>>>>>> edd70bd5
                                    },
                                });
                                targetUndos.unshift({
                                    id: DeleteCommentMutation.id,
                                    params: {
                                        unitId: targetUnitId,
                                        subUnitId: targetSubUnitId,
                                        commentId: item.id,
                                    },
                                });
                            };

                            roots.forEach((root) => {
                                handleCommentItem(root);
                            });

                            return {
                                redos: [...sourceRedos, ...targetRedos],
                                undos: [...targetUndos, ...sourceUndos],
                            };
                        }
                    }

                    return {
                        redos: [],
                        undos: [],
                    };
                },
            })
        );
    }
}<|MERGE_RESOLUTION|>--- conflicted
+++ resolved
@@ -18,11 +18,7 @@
 import { Disposable, LifecycleStages, OnLifecycle, Range } from '@univerjs/core';
 import { COPY_TYPE, ISheetClipboardService } from '@univerjs/sheets-ui';
 import { Inject } from '@wendellhu/redi';
-<<<<<<< HEAD
-import { AddCommentMutation, DeleteCommentMutation, IThreadCommentDataSourceService, type IThreadComment } from '@univerjs/thread-comment';
-=======
 import { AddCommentMutation, DeleteCommentMutation, type IThreadComment, IThreadCommentDataSourceService } from '@univerjs/thread-comment';
->>>>>>> edd70bd5
 import { serializeRange, singleReferenceToGrid } from '@univerjs/engine-formula';
 import { SheetsThreadCommentModel } from '@univerjs/sheets-thread-comment-base';
 import { SHEETS_THREAD_COMMENT } from '../types/const';
@@ -90,24 +86,14 @@
                                 const comments = this._sheetsThreadCommentModel.getAllByLocation(sourceUnitId, sourceSubUnitId, row, col);
                                 if (this._threadCommentDataSourceService.syncUpdateMutationToColla) {
                                     comments.forEach((comment) => {
-<<<<<<< HEAD
-                                        roots.push(comment)
-=======
                                         roots.push(comment);
->>>>>>> edd70bd5
                                     });
                                 } else {
                                     comments.forEach(({ children, ...comment }) => {
                                         if (!comment.parentId) {
-<<<<<<< HEAD
-                                            roots.push(comment)
-                                        }
-                                    })
-=======
                                             roots.push(comment);
                                         }
                                     });
->>>>>>> edd70bd5
                                 }
                             });
 
@@ -136,11 +122,7 @@
                                             unitId: targetUnitId,
                                             subUnitId: targetSubUnitId,
                                         },
-<<<<<<< HEAD
-                                        sync: true
-=======
                                         sync: true,
->>>>>>> edd70bd5
                                     },
                                 });
                                 sourceUndos.push({
@@ -149,11 +131,7 @@
                                         unitId: sourceUnitId,
                                         subUnitId: sourceSubUnitId,
                                         comment: item,
-<<<<<<< HEAD
-                                        sync: true
-=======
                                         sync: true,
->>>>>>> edd70bd5
                                     },
                                 });
                                 targetUndos.unshift({
