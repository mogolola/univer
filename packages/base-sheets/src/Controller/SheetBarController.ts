--- conflicted
+++ resolved
@@ -1,25 +1,6 @@
-<<<<<<< HEAD
-import { BaseMenuItem, BaseUlProps } from '@univer/base-component';
-import {
-    CommandManager,
-    InsertSheetAction,
-    NameGen,
-    Nullable,
-    PLUGIN_NAMES,
-    RemoveSheetAction,
-    SetSheetOrderAction,
-    SetTabColorAction,
-    SetWorkSheetActivateAction,
-    SetWorkSheetNameAction,
-    SetWorkSheetStatusAction,
-    SheetActionBase,
-} from '@univer/core';
-import { ColorPicker } from '@univer/style-univer';
-=======
 import { BaseMenuItem, BaseUlProps } from '@univerjs/base-component';
 import { ACTION_NAMES, CommandManager, NameGen, Nullable, PLUGIN_NAMES, SheetActionBase } from '@univerjs/core';
 import { ColorPicker } from '@univerjs/style-univer';
->>>>>>> 096e9ad8
 import { SheetBarModel } from '../Model/SheetBarModel';
 import { SheetBar } from '../View/UI/SheetBar';
 import { SheetPlugin } from '../SheetPlugin';
@@ -273,13 +254,13 @@
 
             const { data } = actionEvent;
             switch (data.actionName) {
-                case SetSheetOrderAction.NAME:
-                case InsertSheetAction.NAME:
-                case SetTabColorAction.NAME:
-                case RemoveSheetAction.NAME:
-                case SetWorkSheetNameAction.NAME:
-                case SetWorkSheetActivateAction.NAME:
-                case SetWorkSheetStatusAction.NAME: {
+                case ACTION_NAMES.SET_SHEET_ORDER_ACTION:
+                case ACTION_NAMES.INSERT_SHEET_ACTION:
+                case ACTION_NAMES.SET_TAB_COLOR_ACTION:
+                case ACTION_NAMES.REMOVE_SHEET_ACTION:
+                case ACTION_NAMES.SET_WORKSHEET_NAME_ACTION:
+                case ACTION_NAMES.SET_WORKSHEET_ACTIVATE_ACTION:
+                case ACTION_NAMES.SET_WORKSHEET_STATUS_ACTION: {
                     // update data;
                     this._initializeData();
                     // set ui bar sheetList;
