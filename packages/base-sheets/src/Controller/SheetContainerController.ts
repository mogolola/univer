--- conflicted
+++ resolved
@@ -1,94 +1,90 @@
-<<<<<<< HEAD
-import { BooleanNumber, CommandManager, SheetActionBase, ISheetActionData } from '@univer/core';
-=======
-import { BooleanNumber, CommandManager, SheetAction, ISheetActionData } from '@univer/core';
-import { BaseComponentSheet, BaseComponentRender } from '@univer/base-component';
->>>>>>> f638ef26
-import { SheetPlugin } from '../SheetPlugin';
-
-export class SheetContainerController {
-    private _plugin: SheetPlugin;
-
-    private _render: BaseComponentRender;
-
-    constructor(plugin: SheetPlugin) {
-        this._plugin = plugin;
-
-        this._initRegisterComponent();
-
-        this._initialize();
-    }
-
-    private _initialize() {
-        // Monitor all command changes and automatically trigger the refresh of the canvas
-        CommandManager.getCommandObservers().add(({ actions }) => {
-            const action = actions[0] as SheetActionBase<ISheetActionData>;
-            const worksheet = action.getWorkSheet();
-            console.log('CommandManager.getCommandObservers===', worksheet.getContext().getWorkBook().getUnitId());
-
-            // Only the currently active worksheet needs to be refreshed
-            if (worksheet.getConfig().status === BooleanNumber.TRUE) {
-                try {
-                    const canvasView = this._plugin?.getCanvasView();
-                    if (canvasView) {
-                        canvasView.updateToSheet(worksheet);
-                        this._plugin?.getMainComponent().makeDirty(true);
-                    }
-                } catch (error) {
-                    console.info(error);
-                }
-            }
-        });
-    }
-
-    private _initRegisterComponent() {
-        const component = this._plugin.context.getPluginManager().getPluginByName<BaseComponentSheet>('ComponentSheet')!;
-        this._render = component.getComponentRender();
-
-        const registerIcon = {
-            ForwardIcon: this._render.renderFunction('ForwardIcon'),
-            BackIcon: this._render.renderFunction('BackIcon'),
-            BoldIcon: this._render.renderFunction('BoldIcon'),
-            RightIcon: this._render.renderFunction('RightIcon'),
-            ItalicIcon: this._render.renderFunction('ItalicIcon'),
-            DeleteLineIcon: this._render.renderFunction('DeleteLineIcon'),
-            UnderLineIcon: this._render.renderFunction('UnderLineIcon'),
-            TextColorIcon: this._render.renderFunction('TextColorIcon'),
-            FillColorIcon: this._render.renderFunction('FillColorIcon'),
-            MergeIcon: this._render.renderFunction('MergeIcon'),
-            TopBorderIcon: this._render.renderFunction('TopBorderIcon'),
-            BottomBorderIcon: this._render.renderFunction('BottomBorderIcon'),
-            LeftBorderIcon: this._render.renderFunction('LeftBorderIcon'),
-            RightBorderIcon: this._render.renderFunction('RightBorderIcon'),
-            NoneBorderIcon: this._render.renderFunction('NoneBorderIcon'),
-            FullBorderIcon: this._render.renderFunction('FullBorderIcon'),
-            OuterBorderIcon: this._render.renderFunction('OuterBorderIcon'),
-            InnerBorderIcon: this._render.renderFunction('InnerBorderIcon'),
-            StripingBorderIcon: this._render.renderFunction('StripingBorderIcon'),
-            VerticalBorderIcon: this._render.renderFunction('VerticalBorderIcon'),
-            LeftAlignIcon: this._render.renderFunction('LeftAlignIcon'),
-            CenterAlignIcon: this._render.renderFunction('CenterAlignIcon'),
-            RightAlignIcon: this._render.renderFunction('RightAlignIcon'),
-            TopVerticalIcon: this._render.renderFunction('TopVerticalIcon'),
-            CenterVerticalIcon: this._render.renderFunction('CenterVerticalIcon'),
-            BottomVerticalIcon: this._render.renderFunction('BottomVerticalIcon'),
-            OverflowIcon: this._render.renderFunction('OverflowIcon'),
-            BrIcon: this._render.renderFunction('BrIcon'),
-            CutIcon: this._render.renderFunction('CutIcon'),
-            TextRotateIcon: this._render.renderFunction('TextRotateIcon'),
-            TextRotateAngleUpIcon: this._render.renderFunction('TextRotateAngleUpIcon'),
-            TextRotateAngleDownIcon: this._render.renderFunction('TextRotateAngleDownIcon'),
-            TextRotateVerticalIcon: this._render.renderFunction('TextRotateVerticalIcon'),
-            TextRotateRotationUpIcon: this._render.renderFunction('TextRotateRotationUpIcon'),
-            TextRotateRotationDownIcon: this._render.renderFunction('TextRotateRotationDownIcon'),
-            SearchIcon: this._render.renderFunction('SearchIcon'),
-            ReplaceIcon: this._render.renderFunction('ReplaceIcon'),
-            LocationIcon: this._render.renderFunction('LocationIcon'),
-        };
-
-        // 注册自定义组件
-        for (let k in registerIcon) {
-            this._plugin.registerComponent(k, registerIcon[k]);
-        }
-    }
-}
+import { BooleanNumber, CommandManager, SheetAction, ISheetActionData } from '@univer/core';
+import { BaseComponentSheet, BaseComponentRender } from '@univer/base-component';
+import { SheetPlugin } from '../SheetPlugin';
+
+export class SheetContainerController {
+    private _plugin: SheetPlugin;
+
+    private _render: BaseComponentRender;
+
+    constructor(plugin: SheetPlugin) {
+        this._plugin = plugin;
+
+        this._initRegisterComponent();
+
+        this._initialize();
+    }
+
+    private _initialize() {
+        // Monitor all command changes and automatically trigger the refresh of the canvas
+        CommandManager.getCommandObservers().add(({ actions }) => {
+            const action = actions[0] as SheetAction<ISheetActionData>;
+            const worksheet = action.getWorkSheet();
+            console.log('CommandManager.getCommandObservers===', worksheet.getContext().getWorkBook().getUnitId());
+
+            // Only the currently active worksheet needs to be refreshed
+            if (worksheet.getConfig().status === BooleanNumber.TRUE) {
+                try {
+                    const canvasView = this._plugin?.getCanvasView();
+                    if (canvasView) {
+                        canvasView.updateToSheet(worksheet);
+                        this._plugin?.getMainComponent().makeDirty(true);
+                    }
+                } catch (error) {
+                    console.info(error);
+                }
+            }
+        });
+    }
+
+    private _initRegisterComponent() {
+        const component = this._plugin.context.getPluginManager().getPluginByName<BaseComponentSheet>('ComponentSheet')!;
+        this._render = component.getComponentRender();
+
+        const registerIcon = {
+            ForwardIcon: this._render.renderFunction('ForwardIcon'),
+            BackIcon: this._render.renderFunction('BackIcon'),
+            BoldIcon: this._render.renderFunction('BoldIcon'),
+            RightIcon: this._render.renderFunction('RightIcon'),
+            ItalicIcon: this._render.renderFunction('ItalicIcon'),
+            DeleteLineIcon: this._render.renderFunction('DeleteLineIcon'),
+            UnderLineIcon: this._render.renderFunction('UnderLineIcon'),
+            TextColorIcon: this._render.renderFunction('TextColorIcon'),
+            FillColorIcon: this._render.renderFunction('FillColorIcon'),
+            MergeIcon: this._render.renderFunction('MergeIcon'),
+            TopBorderIcon: this._render.renderFunction('TopBorderIcon'),
+            BottomBorderIcon: this._render.renderFunction('BottomBorderIcon'),
+            LeftBorderIcon: this._render.renderFunction('LeftBorderIcon'),
+            RightBorderIcon: this._render.renderFunction('RightBorderIcon'),
+            NoneBorderIcon: this._render.renderFunction('NoneBorderIcon'),
+            FullBorderIcon: this._render.renderFunction('FullBorderIcon'),
+            OuterBorderIcon: this._render.renderFunction('OuterBorderIcon'),
+            InnerBorderIcon: this._render.renderFunction('InnerBorderIcon'),
+            StripingBorderIcon: this._render.renderFunction('StripingBorderIcon'),
+            VerticalBorderIcon: this._render.renderFunction('VerticalBorderIcon'),
+            LeftAlignIcon: this._render.renderFunction('LeftAlignIcon'),
+            CenterAlignIcon: this._render.renderFunction('CenterAlignIcon'),
+            RightAlignIcon: this._render.renderFunction('RightAlignIcon'),
+            TopVerticalIcon: this._render.renderFunction('TopVerticalIcon'),
+            CenterVerticalIcon: this._render.renderFunction('CenterVerticalIcon'),
+            BottomVerticalIcon: this._render.renderFunction('BottomVerticalIcon'),
+            OverflowIcon: this._render.renderFunction('OverflowIcon'),
+            BrIcon: this._render.renderFunction('BrIcon'),
+            CutIcon: this._render.renderFunction('CutIcon'),
+            TextRotateIcon: this._render.renderFunction('TextRotateIcon'),
+            TextRotateAngleUpIcon: this._render.renderFunction('TextRotateAngleUpIcon'),
+            TextRotateAngleDownIcon: this._render.renderFunction('TextRotateAngleDownIcon'),
+            TextRotateVerticalIcon: this._render.renderFunction('TextRotateVerticalIcon'),
+            TextRotateRotationUpIcon: this._render.renderFunction('TextRotateRotationUpIcon'),
+            TextRotateRotationDownIcon: this._render.renderFunction('TextRotateRotationDownIcon'),
+            SearchIcon: this._render.renderFunction('SearchIcon'),
+            ReplaceIcon: this._render.renderFunction('ReplaceIcon'),
+            LocationIcon: this._render.renderFunction('LocationIcon'),
+        };
+
+        // 注册自定义组件
+        for (let k in registerIcon) {
+            this._plugin.registerComponent(k, registerIcon[k]);
+        }
+    }
+}