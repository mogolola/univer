import { Component, isValidElement, JSX } from 'preact';
import { useContext } from 'preact/hooks';

import { AppContext, AppContextValues, ICustomComponent } from '../../Common';
import { IBaseCustomLabelProps } from '../../Interfaces';
import { DisplayTypes } from '../Select';

import styles from './CustomLabel.module.less';
import { IMenuSelectorItem } from '../../services/menu/menu';

function getLocale(context: Partial<AppContextValues>, name: string) {
    return context.localeService?.t(name);
}

export interface INeoCustomLabelProps<T> {
    value: T;
    onChange?(v: T): void;
}

export function NeoCustomLabel<T>(props: Pick<IMenuSelectorItem<unknown>, 'icon' | 'display' | 'title'> & INeoCustomLabelProps<T>): JSX.Element | null {
    const context = useContext(AppContext);
    const { display, value, title, icon } = props;

    if (display === DisplayTypes.COLOR) {
        // eslint-disable-next-line @typescript-eslint/no-explicit-any
        return <ColorSelect value={value as any} title={title} icon={icon} />;
    }

    if (display === DisplayTypes.FONT) {
        return (
            <div className={styles.fontSelect} style={{ fontFamily: value as string }}>
                {getLocale(context, value as string)}
            </div>
        );
    }

    if (display === DisplayTypes.INPUT) {
        // TODO: implement display input
    }

    // if the render type is icon, then render value to icon
    if (display === DisplayTypes.ICON) {
        return <>{value}</>;
    }

    return <>{value}</>;
}

/** @deprecated */
export function CustomLabel(props: IBaseCustomLabelProps): JSX.Element | null {
    const context = useContext(AppContext);
<<<<<<< HEAD
    const { label, display } = props;
=======
    const { label, onChange } = props;
>>>>>>> a5aac536

    function getLocale(name: string) {
        return context.localeService?.t(name);
    }

    // the new way to render toolbar item type to replace Label prop
    if (display === DisplayTypes.COLOR) {
        return <ColorSelect value={props.label} title={props.label} />;
    }

    if (typeof label === 'string') {
        return <>{getLocale(label)}</>;
    }

    if (isValidElement(label)) {
        return label;
    }

    if (label) {
        const Label = context.componentManager?.get((label as ICustomComponent).name) as any;
        if (Label) {
            const props = (label as ICustomComponent).props ?? {};
            return <Label onChange={onChange} {...props} />;
        }
    }

    return null;
}

export interface IColorSelectProps {
    icon?: string;
    title: string;
    /** color */
    value: string;
}

export class ColorSelect extends Component<IColorSelectProps> {
    render() {
        const { value, icon } = this.props;

        return (
            <div className={styles.colorSelect}>
                <div>
                    <CustomLabel label={{ name: icon }} />
                </div>
                <div className={styles.colorSelectLine} style={{ background: value }}></div>
            </div>
        );
    }
}<|MERGE_RESOLUTION|>--- conflicted
+++ resolved
@@ -49,11 +49,7 @@
 /** @deprecated */
 export function CustomLabel(props: IBaseCustomLabelProps): JSX.Element | null {
     const context = useContext(AppContext);
-<<<<<<< HEAD
-    const { label, display } = props;
-=======
-    const { label, onChange } = props;
->>>>>>> a5aac536
+    const { label, display, onChange } = props;
 
     function getLocale(name: string) {
         return context.localeService?.t(name);
