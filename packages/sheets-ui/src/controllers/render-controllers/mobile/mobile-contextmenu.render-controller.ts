--- conflicted
+++ resolved
@@ -18,15 +18,9 @@
 import { Disposable, RANGE_TYPE, Tools } from '@univerjs/core';
 import { type IPointerEvent, type IRenderContext, type IRenderModule, SHEET_VIEWPORT_KEY } from '@univerjs/engine-render';
 import { IContextMenuService, ILayoutService, MenuPosition } from '@univerjs/ui';
-<<<<<<< HEAD
-import { SheetsSelectionsService } from '@univerjs/sheets';
-=======
 import type { ISelectionWithStyle } from '@univerjs/sheets';
-import { SelectionManagerService } from '@univerjs/sheets';
->>>>>>> edd70bd5
 import { Inject } from '@wendellhu/redi';
 import { ISheetSelectionRenderService } from '../../../services/selection/base-selection-render.service';
-import { attachSelectionWithCoord } from '../../../services/selection/util';
 
 /**
  * On mobile devices, the context menu would popup when
@@ -65,10 +59,6 @@
             if (!selectionRangeWithStyle.primary) return;
 
             const canvasRect = this._layoutService.getCanvasElement().getBoundingClientRect();
-<<<<<<< HEAD
-            const skeleton = this._selectionRenderService.getSkeleton();
-            const range = attachSelectionWithCoord(selectionRange, skeleton);
-=======
             const range = this._selectionRenderService.attachSelectionWithCoord(selectionRangeWithStyle);
             const rangeType = selectionRangeWithStyle.range.rangeType;
 
@@ -105,7 +95,6 @@
             clientX = Tools.clamp(clientX, rowHeaderWidth, canvasRect.width);
             clientY = Tools.clamp(clientY, canvasRect.top, canvasRect.height);
 
->>>>>>> edd70bd5
             this._contextMenuService.triggerContextMenu({
                 clientX,
                 clientY,
