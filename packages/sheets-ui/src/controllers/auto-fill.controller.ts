--- conflicted
+++ resolved
@@ -179,15 +179,11 @@
       // Each range change requires re-listening
             disposableCollection.dispose();
 
-<<<<<<< HEAD
             const currentRenderer = this._renderManagerService.getCurrentTypeOfRenderer(UniverInstanceType.UNIVER_SHEET);
             if (!currentRenderer) return;
 
             const selectionRenderService = currentRenderer.with(ISheetSelectionRenderService);
             const selectionControls = selectionRenderService.getSelectionControls();
-=======
-            const selectionControls = this._selectionRenderService.getSelectionControls();
->>>>>>> edd70bd5
             selectionControls.forEach((controlSelection) => {
                 disposableCollection.add(
                     toDisposable(
@@ -369,13 +365,6 @@
             }
         });
 
-<<<<<<< HEAD
-    // set apply type will trigger fillData
-        if (!this._autoFillService.menu.find((m) => m.value === APPLY_TYPE.SERIES)?.disable) {
-            this._autoFillService.applyType = APPLY_TYPE.SERIES;
-        } else {
-            this._autoFillService.applyType = APPLY_TYPE.COPY;
-=======
         // set apply type will trigger fillData
         for (let i = 0; i < preferTypes.length; i++) {
             const menuItem = this._autoFillService.menu.find((m) => m.value === preferTypes[i]);
@@ -388,7 +377,6 @@
         const first = this._autoFillService.menu.find((m) => m.disable === false)?.value;
         if (first) {
             this._autoFillService.applyType = first;
->>>>>>> edd70bd5
         }
     }
 
@@ -559,15 +547,6 @@
     }
 
     private _getCopyData(source: IDiscreteRange, direction: Direction) {
-<<<<<<< HEAD
-    // const {
-    //     startRow: copyStartRow,
-    //     startColumn: copyStartColumn,
-    //     endRow: copyEndRow,
-    //     endColumn: copyEndColumn,
-    // } = source;
-=======
->>>>>>> edd70bd5
         const worksheet = this._univerInstanceService
             .getCurrentUnitForType<Workbook>(UniverInstanceType.UNIVER_SHEET)!
             .getActiveSheet();
@@ -962,21 +941,6 @@
         };
     }
 
-<<<<<<< HEAD
-    private _hasSeries(copyData: ICopyDataPiece[]) {
-        return copyData.some((copyDataPiece) => {
-            const res = Object.keys(copyDataPiece).some((type) => {
-                if (
-                    copyDataPiece[type as DATA_TYPE]?.length &&
-          ![DATA_TYPE.OTHER, DATA_TYPE.FORMULA].includes(type as DATA_TYPE)
-                ) {
-                    return true;
-                }
-                return false;
-            });
-            return res;
-        });
-=======
     private _shouldDisableSeries(copyData: ICopyDataPiece[]) {
         // only formula or other type data, disable series
         return copyData.every((copyDataPiece) =>
@@ -1000,6 +964,5 @@
             )
         );
         return preferCopy ? APPLY_TYPE.COPY : APPLY_TYPE.SERIES;
->>>>>>> edd70bd5
     }
 }