--- conflicted
+++ resolved
@@ -37,14 +37,11 @@
 
     private _endY: number = 0;
 
-<<<<<<< HEAD
-=======
     /**
      * highlight cell of selection
      * when there is no merge info
      * top left cell of current selection (or bottomLeft of current selection)
      */
->>>>>>> edd70bd5
     private _currentCell: Nullable<ISelectionCellWithMergeInfo>;
 
     private _rangeType: RANGE_TYPE = RANGE_TYPE.NORMAL;
