<<<<<<< HEAD
import { Context, IBullet, ILists, INestingLevel, ITextStyle, Nullable } from '@univer/core';
=======
import { SheetContext, IBullet, ILists, INestingLevel, ITextStyle } from '@univer/core';
>>>>>>> 4564fed5
import { FontCache, getFontStyleString, IDocumentSkeletonBullet, IFontLocale } from '../../../..';
import { getBulletOrderedSymbol } from '.';

export function dealWidthBullet(
    bullet?: IBullet,
    lists?: ILists,
    listLevelAncestors?: Array<Nullable<IDocumentSkeletonBullet>>,
    fontLocale?: IFontLocale,
    context?: SheetContext
): IDocumentSkeletonBullet | undefined {
    if (!bullet || !lists) {
        return;
    }

    const { listId, nestingLevel = 0, textStyle } = bullet;

    const list = lists[listId];

    if (!list || !list.nestingLevel) {
        return getDefaultBulletSke(listId, listLevelAncestors?.[nestingLevel]?.startIndexItem, fontLocale);
    }

    const nesting = list.nestingLevel[nestingLevel];

    if (!nesting) {
        return getDefaultBulletSke(listId, listLevelAncestors?.[nestingLevel]?.startIndexItem, fontLocale);
    }

    const bulletSke = _getBulletSke(listId, nestingLevel, list.nestingLevel, listLevelAncestors, textStyle, fontLocale, context);
    return bulletSke;
}

export function getDefaultBulletSke(listId: string, startIndex: number = 1, fontLocale?: IFontLocale): IDocumentSkeletonBullet {
    return {
        listId,
        symbol: '\u25CF', // symbol 列表的内容
        ts: {
            ff: fontLocale?.fontList[0] || 'Arial',
            fs: fontLocale?.defaultFontSize || 9,
        }, // 文字样式
        startIndexItem: startIndex,
        bBox: {
            width: 8.4560546875,
            ba: 7,
            bd: -1,
            aba: 7,
            abd: -1,
            sp: -2,
            sbr: 0.5,
            sbo: 0,
            spr: 0.5,
            spo: 0,
        },
        indentFirstLine: 0,
        hanging: 21,
        indentStart: 0,
    };
}

function _getBulletSke(
    listId: string,
    nestingLevel: number,
    nestings: INestingLevel[],
    listLevelAncestors?: Array<Nullable<IDocumentSkeletonBullet>>,
    textStyleConfig?: ITextStyle,
    fontLocale?: IFontLocale,
    context?: SheetContext
): IDocumentSkeletonBullet {
    const nesting = nestings[nestingLevel];
    const { bulletAlignment, glyphFormat, textStyle: textStyleFirst, startNumber, glyphType, glyphSymbol, indentFirstLine, hanging, indentStart } = nesting;

    const textStyle = { ...textStyleConfig, ...textStyleFirst };

    const fontStyle = getFontStyleString(textStyle, fontLocale); // 获得canvas.font格式的字体样式

    let symbolContent: string;
    if (glyphSymbol) {
        // 无序列表直接使用
        symbolContent = glyphSymbol;
    } else {
        // 有序列表
        symbolContent = __generateOrderedListSymbol(glyphFormat, nestingLevel, nestings, listLevelAncestors, context); // 有序列表的处理
    }

    const bBox = FontCache.getTextSize(symbolContent, fontStyle);
    const startIndex = listLevelAncestors?.[nestingLevel]?.startIndexItem ?? 1;

    return {
        listId,
        symbol: symbolContent, // symbol 列表的内容
        ts: textStyle, // 文字样式
        fontStyle, //
        startIndexItem: startIndex + 1,
        bBox,
        nestingLevel: nesting,
        bulletAlign: bulletAlignment,
        bulletType: glyphSymbol ? false : !!glyphType, // 默认是无序列表，假如glyphSymbol为空且glyphType不为空才是有序列表
        indentFirstLine,
        hanging,
        indentStart,
    };
}

<<<<<<< HEAD
function __generateOrderedListSymbol(
    glyphFormat: string,
    nestingLevel: number,
    nestings: INestingLevel[],
    listLevelAncestors?: Array<Nullable<IDocumentSkeletonBullet>>,
    context?: Context
) {
=======
function __generateOrderedListSymbol(glyphFormat: string, nestings: INestingLevel[], listLevelAncestors?: IDocumentSkeletonBullet[], context?: SheetContext) {
>>>>>>> 4564fed5
    // const indexNumber = startNumber + startIndex;
    // parse  <prefix>%[nestingLevelMinusOne]<suffix>, return symbolContent
    // <w:lvl w:ilvl="0">
    //     <w:start w:val="1"/>
    //     <w:numFmt w:val="decimal"/>
    //     <w:lvlText w:val="%1."/>
    //     <w:lvlJc w:val="left"/>
    // </w:lvl>
    const glyphFormatSplit = glyphFormat.split('%');
    const prefix = glyphFormatSplit[0];
    const resultSymbol = [prefix];
    for (let i = 1; i < glyphFormatSplit.length; i++) {
        const levelAndSuffixPre = glyphFormatSplit[i];
        const { level, suffix } = ___getLevelAndSuffix(levelAndSuffixPre);
        let startIndexItem = listLevelAncestors?.[level]?.startIndexItem || 1;
        if (level !== nestingLevel && listLevelAncestors?.[level] !== null) {
            startIndexItem -= 1;
        }
        const singleSymbol = ___getSymbolByBesting(startIndexItem, nestings[level], context);
        // console.log(
        //     '___getSymbolByBesting',
        //     singleSymbol,
        //     level,
        //     suffix,
        //     listLevelAncestors?.length,
        //     listLevelAncestors?.[level]?.startIndexItem,
        //     listLevelAncestors?.[level]?.symbol,
        //     nestings
        // );
        resultSymbol.push(singleSymbol, suffix);
    }
    return resultSymbol.join('');
}

function ___getSymbolByBesting(startIndex: number = 1, nesting: INestingLevel, context?: SheetContext) {
    const { startNumber, glyphType, glyphSymbol } = nesting;

    if (glyphSymbol) {
        // 无序列表直接使用
        return glyphSymbol;
    }

    if (!glyphType) {
        return '\u25CF';
    }

    return getBulletOrderedSymbol(startIndex, startNumber, glyphType, context);
}

function ___getLevelAndSuffix(levelAndSuffixPre: string) {
    if (levelAndSuffixPre === '') {
        return {
            level: 0,
            suffix: '',
        };
    }

    const levelAndSuffixPreSpit = levelAndSuffixPre.split('');
    let level = '';
    let suffix = '';
    let isSuffixState = false;
    const digitReg = /[0-9]/g;
    levelAndSuffixPreSpit.forEach((w: string) => {
        if (!isSuffixState && digitReg.test(`${level}${w}`)) {
            level += w;
        } else {
            isSuffixState = true;
            suffix += w;
        }
    });

    return {
        level: parseInt(level) - 1,
        suffix,
    };
}
<|MERGE_RESOLUTION|>--- conflicted
+++ resolved
@@ -1,195 +1,187 @@
-<<<<<<< HEAD
-import { Context, IBullet, ILists, INestingLevel, ITextStyle, Nullable } from '@univer/core';
-=======
-import { SheetContext, IBullet, ILists, INestingLevel, ITextStyle } from '@univer/core';
->>>>>>> 4564fed5
-import { FontCache, getFontStyleString, IDocumentSkeletonBullet, IFontLocale } from '../../../..';
-import { getBulletOrderedSymbol } from '.';
-
-export function dealWidthBullet(
-    bullet?: IBullet,
-    lists?: ILists,
-    listLevelAncestors?: Array<Nullable<IDocumentSkeletonBullet>>,
-    fontLocale?: IFontLocale,
-    context?: SheetContext
-): IDocumentSkeletonBullet | undefined {
-    if (!bullet || !lists) {
-        return;
-    }
-
-    const { listId, nestingLevel = 0, textStyle } = bullet;
-
-    const list = lists[listId];
-
-    if (!list || !list.nestingLevel) {
-        return getDefaultBulletSke(listId, listLevelAncestors?.[nestingLevel]?.startIndexItem, fontLocale);
-    }
-
-    const nesting = list.nestingLevel[nestingLevel];
-
-    if (!nesting) {
-        return getDefaultBulletSke(listId, listLevelAncestors?.[nestingLevel]?.startIndexItem, fontLocale);
-    }
-
-    const bulletSke = _getBulletSke(listId, nestingLevel, list.nestingLevel, listLevelAncestors, textStyle, fontLocale, context);
-    return bulletSke;
-}
-
-export function getDefaultBulletSke(listId: string, startIndex: number = 1, fontLocale?: IFontLocale): IDocumentSkeletonBullet {
-    return {
-        listId,
-        symbol: '\u25CF', // symbol 列表的内容
-        ts: {
-            ff: fontLocale?.fontList[0] || 'Arial',
-            fs: fontLocale?.defaultFontSize || 9,
-        }, // 文字样式
-        startIndexItem: startIndex,
-        bBox: {
-            width: 8.4560546875,
-            ba: 7,
-            bd: -1,
-            aba: 7,
-            abd: -1,
-            sp: -2,
-            sbr: 0.5,
-            sbo: 0,
-            spr: 0.5,
-            spo: 0,
-        },
-        indentFirstLine: 0,
-        hanging: 21,
-        indentStart: 0,
-    };
-}
-
-function _getBulletSke(
-    listId: string,
-    nestingLevel: number,
-    nestings: INestingLevel[],
-    listLevelAncestors?: Array<Nullable<IDocumentSkeletonBullet>>,
-    textStyleConfig?: ITextStyle,
-    fontLocale?: IFontLocale,
-    context?: SheetContext
-): IDocumentSkeletonBullet {
-    const nesting = nestings[nestingLevel];
-    const { bulletAlignment, glyphFormat, textStyle: textStyleFirst, startNumber, glyphType, glyphSymbol, indentFirstLine, hanging, indentStart } = nesting;
-
-    const textStyle = { ...textStyleConfig, ...textStyleFirst };
-
-    const fontStyle = getFontStyleString(textStyle, fontLocale); // 获得canvas.font格式的字体样式
-
-    let symbolContent: string;
-    if (glyphSymbol) {
-        // 无序列表直接使用
-        symbolContent = glyphSymbol;
-    } else {
-        // 有序列表
-        symbolContent = __generateOrderedListSymbol(glyphFormat, nestingLevel, nestings, listLevelAncestors, context); // 有序列表的处理
-    }
-
-    const bBox = FontCache.getTextSize(symbolContent, fontStyle);
-    const startIndex = listLevelAncestors?.[nestingLevel]?.startIndexItem ?? 1;
-
-    return {
-        listId,
-        symbol: symbolContent, // symbol 列表的内容
-        ts: textStyle, // 文字样式
-        fontStyle, //
-        startIndexItem: startIndex + 1,
-        bBox,
-        nestingLevel: nesting,
-        bulletAlign: bulletAlignment,
-        bulletType: glyphSymbol ? false : !!glyphType, // 默认是无序列表，假如glyphSymbol为空且glyphType不为空才是有序列表
-        indentFirstLine,
-        hanging,
-        indentStart,
-    };
-}
-
-<<<<<<< HEAD
-function __generateOrderedListSymbol(
-    glyphFormat: string,
-    nestingLevel: number,
-    nestings: INestingLevel[],
-    listLevelAncestors?: Array<Nullable<IDocumentSkeletonBullet>>,
-    context?: Context
-) {
-=======
-function __generateOrderedListSymbol(glyphFormat: string, nestings: INestingLevel[], listLevelAncestors?: IDocumentSkeletonBullet[], context?: SheetContext) {
->>>>>>> 4564fed5
-    // const indexNumber = startNumber + startIndex;
-    // parse  <prefix>%[nestingLevelMinusOne]<suffix>, return symbolContent
-    // <w:lvl w:ilvl="0">
-    //     <w:start w:val="1"/>
-    //     <w:numFmt w:val="decimal"/>
-    //     <w:lvlText w:val="%1."/>
-    //     <w:lvlJc w:val="left"/>
-    // </w:lvl>
-    const glyphFormatSplit = glyphFormat.split('%');
-    const prefix = glyphFormatSplit[0];
-    const resultSymbol = [prefix];
-    for (let i = 1; i < glyphFormatSplit.length; i++) {
-        const levelAndSuffixPre = glyphFormatSplit[i];
-        const { level, suffix } = ___getLevelAndSuffix(levelAndSuffixPre);
-        let startIndexItem = listLevelAncestors?.[level]?.startIndexItem || 1;
-        if (level !== nestingLevel && listLevelAncestors?.[level] !== null) {
-            startIndexItem -= 1;
-        }
-        const singleSymbol = ___getSymbolByBesting(startIndexItem, nestings[level], context);
-        // console.log(
-        //     '___getSymbolByBesting',
-        //     singleSymbol,
-        //     level,
-        //     suffix,
-        //     listLevelAncestors?.length,
-        //     listLevelAncestors?.[level]?.startIndexItem,
-        //     listLevelAncestors?.[level]?.symbol,
-        //     nestings
-        // );
-        resultSymbol.push(singleSymbol, suffix);
-    }
-    return resultSymbol.join('');
-}
-
-function ___getSymbolByBesting(startIndex: number = 1, nesting: INestingLevel, context?: SheetContext) {
-    const { startNumber, glyphType, glyphSymbol } = nesting;
-
-    if (glyphSymbol) {
-        // 无序列表直接使用
-        return glyphSymbol;
-    }
-
-    if (!glyphType) {
-        return '\u25CF';
-    }
-
-    return getBulletOrderedSymbol(startIndex, startNumber, glyphType, context);
-}
-
-function ___getLevelAndSuffix(levelAndSuffixPre: string) {
-    if (levelAndSuffixPre === '') {
-        return {
-            level: 0,
-            suffix: '',
-        };
-    }
-
-    const levelAndSuffixPreSpit = levelAndSuffixPre.split('');
-    let level = '';
-    let suffix = '';
-    let isSuffixState = false;
-    const digitReg = /[0-9]/g;
-    levelAndSuffixPreSpit.forEach((w: string) => {
-        if (!isSuffixState && digitReg.test(`${level}${w}`)) {
-            level += w;
-        } else {
-            isSuffixState = true;
-            suffix += w;
-        }
-    });
-
-    return {
-        level: parseInt(level) - 1,
-        suffix,
-    };
-}
+import { SheetContext, IBullet, ILists, INestingLevel, ITextStyle, Nullable } from '@univer/core';
+import { FontCache, getFontStyleString, IDocumentSkeletonBullet, IFontLocale } from '../../../..';
+import { getBulletOrderedSymbol } from '.';
+
+export function dealWidthBullet(
+    bullet?: IBullet,
+    lists?: ILists,
+    listLevelAncestors?: Array<Nullable<IDocumentSkeletonBullet>>,
+    fontLocale?: IFontLocale,
+    context?: SheetContext
+): IDocumentSkeletonBullet | undefined {
+    if (!bullet || !lists) {
+        return;
+    }
+
+    const { listId, nestingLevel = 0, textStyle } = bullet;
+
+    const list = lists[listId];
+
+    if (!list || !list.nestingLevel) {
+        return getDefaultBulletSke(listId, listLevelAncestors?.[nestingLevel]?.startIndexItem, fontLocale);
+    }
+
+    const nesting = list.nestingLevel[nestingLevel];
+
+    if (!nesting) {
+        return getDefaultBulletSke(listId, listLevelAncestors?.[nestingLevel]?.startIndexItem, fontLocale);
+    }
+
+    const bulletSke = _getBulletSke(listId, nestingLevel, list.nestingLevel, listLevelAncestors, textStyle, fontLocale, context);
+    return bulletSke;
+}
+
+export function getDefaultBulletSke(listId: string, startIndex: number = 1, fontLocale?: IFontLocale): IDocumentSkeletonBullet {
+    return {
+        listId,
+        symbol: '\u25CF', // symbol 列表的内容
+        ts: {
+            ff: fontLocale?.fontList[0] || 'Arial',
+            fs: fontLocale?.defaultFontSize || 9,
+        }, // 文字样式
+        startIndexItem: startIndex,
+        bBox: {
+            width: 8.4560546875,
+            ba: 7,
+            bd: -1,
+            aba: 7,
+            abd: -1,
+            sp: -2,
+            sbr: 0.5,
+            sbo: 0,
+            spr: 0.5,
+            spo: 0,
+        },
+        indentFirstLine: 0,
+        hanging: 21,
+        indentStart: 0,
+    };
+}
+
+function _getBulletSke(
+    listId: string,
+    nestingLevel: number,
+    nestings: INestingLevel[],
+    listLevelAncestors?: Array<Nullable<IDocumentSkeletonBullet>>,
+    textStyleConfig?: ITextStyle,
+    fontLocale?: IFontLocale,
+    context?: SheetContext
+): IDocumentSkeletonBullet {
+    const nesting = nestings[nestingLevel];
+    const { bulletAlignment, glyphFormat, textStyle: textStyleFirst, startNumber, glyphType, glyphSymbol, indentFirstLine, hanging, indentStart } = nesting;
+
+    const textStyle = { ...textStyleConfig, ...textStyleFirst };
+
+    const fontStyle = getFontStyleString(textStyle, fontLocale); // 获得canvas.font格式的字体样式
+
+    let symbolContent: string;
+    if (glyphSymbol) {
+        // 无序列表直接使用
+        symbolContent = glyphSymbol;
+    } else {
+        // 有序列表
+        symbolContent = __generateOrderedListSymbol(glyphFormat, nestingLevel, nestings, listLevelAncestors, context); // 有序列表的处理
+    }
+
+    const bBox = FontCache.getTextSize(symbolContent, fontStyle);
+    const startIndex = listLevelAncestors?.[nestingLevel]?.startIndexItem ?? 1;
+
+    return {
+        listId,
+        symbol: symbolContent, // symbol 列表的内容
+        ts: textStyle, // 文字样式
+        fontStyle, //
+        startIndexItem: startIndex + 1,
+        bBox,
+        nestingLevel: nesting,
+        bulletAlign: bulletAlignment,
+        bulletType: glyphSymbol ? false : !!glyphType, // 默认是无序列表，假如glyphSymbol为空且glyphType不为空才是有序列表
+        indentFirstLine,
+        hanging,
+        indentStart,
+    };
+}
+
+function __generateOrderedListSymbol(
+    glyphFormat: string,
+    nestingLevel: number,
+    nestings: INestingLevel[],
+    listLevelAncestors?: Array<Nullable<IDocumentSkeletonBullet>>,
+    context?: SheetContext
+) {
+    // const indexNumber = startNumber + startIndex;
+    // parse  <prefix>%[nestingLevelMinusOne]<suffix>, return symbolContent
+    // <w:lvl w:ilvl="0">
+    //     <w:start w:val="1"/>
+    //     <w:numFmt w:val="decimal"/>
+    //     <w:lvlText w:val="%1."/>
+    //     <w:lvlJc w:val="left"/>
+    // </w:lvl>
+    const glyphFormatSplit = glyphFormat.split('%');
+    const prefix = glyphFormatSplit[0];
+    const resultSymbol = [prefix];
+    for (let i = 1; i < glyphFormatSplit.length; i++) {
+        const levelAndSuffixPre = glyphFormatSplit[i];
+        const { level, suffix } = ___getLevelAndSuffix(levelAndSuffixPre);
+        let startIndexItem = listLevelAncestors?.[level]?.startIndexItem || 1;
+        if (level !== nestingLevel && listLevelAncestors?.[level] !== null) {
+            startIndexItem -= 1;
+        }
+        const singleSymbol = ___getSymbolByBesting(startIndexItem, nestings[level], context);
+        // console.log(
+        //     '___getSymbolByBesting',
+        //     singleSymbol,
+        //     level,
+        //     suffix,
+        //     listLevelAncestors?.length,
+        //     listLevelAncestors?.[level]?.startIndexItem,
+        //     listLevelAncestors?.[level]?.symbol,
+        //     nestings
+        // );
+        resultSymbol.push(singleSymbol, suffix);
+    }
+    return resultSymbol.join('');
+}
+
+function ___getSymbolByBesting(startIndex: number = 1, nesting: INestingLevel, context?: SheetContext) {
+    const { startNumber, glyphType, glyphSymbol } = nesting;
+
+    if (glyphSymbol) {
+        // 无序列表直接使用
+        return glyphSymbol;
+    }
+
+    if (!glyphType) {
+        return '\u25CF';
+    }
+
+    return getBulletOrderedSymbol(startIndex, startNumber, glyphType, context);
+}
+
+function ___getLevelAndSuffix(levelAndSuffixPre: string) {
+    if (levelAndSuffixPre === '') {
+        return {
+            level: 0,
+            suffix: '',
+        };
+    }
+
+    const levelAndSuffixPreSpit = levelAndSuffixPre.split('');
+    let level = '';
+    let suffix = '';
+    let isSuffixState = false;
+    const digitReg = /[0-9]/g;
+    levelAndSuffixPreSpit.forEach((w: string) => {
+        if (!isSuffixState && digitReg.test(`${level}${w}`)) {
+            level += w;
+        } else {
+            isSuffixState = true;
+            suffix += w;
+        }
+    });
+
+    return {
+        level: parseInt(level) - 1,
+        suffix,
+    };
+}