--- conflicted
+++ resolved
@@ -1,10 +1,5 @@
-<<<<<<< HEAD
-import { Command, Range, IRangeData, ObjectMatrix, ObjectMatrixPrimitiveType, PLUGIN_NAMES, ACTION_NAMES } from '@univer/core';
-import { BaseComponentRender, BaseComponentSheet } from '@univer/base-component';
-=======
 import { SheetCommand, Range, IRangeData, ObjectMatrix, ObjectMatrixPrimitiveType, PLUGIN_NAMES, ACTION_NAMES } from '@univer/core';
 import { BaseComponentRender } from '@univer/base-component';
->>>>>>> f638ef26
 import { IToolBarItemProps, SheetPlugin } from '@univer/base-sheets';
 import { NumfmtModel } from '../Model/NumfmtModel';
 import { NUMFMT_PLUGIN_NAME } from '../Basic/Const';
@@ -84,7 +79,7 @@
             rangeData: numfmtRange,
             cellValue: numfmtMatrix.toJSON(),
         };
-        const command = new Command(pluginContext.getWorkBook(), config);
+        const command = new SheetCommand(pluginContext.getWorkBook(), config);
         commandManager.invoke(command);
     }
 
@@ -100,7 +95,7 @@
             rangeData: numfmtRange,
             cellValue: numfmtMatrix.toJSON(),
         };
-        const command = new Command(pluginContext.getWorkBook(), config);
+        const command = new SheetCommand(pluginContext.getWorkBook(), config);
         commandManager.invoke(command);
     }
 }