# base-component

简体中文 | [English](./README.md)

## 介绍

UniverSheet 官方 UI 组件库

## 特性

-   纯 tsx 组件，可方便集成到 vue/react
-   按需引入，不用担心影响打包体积

## 用法

### 安装

```shell
npm i @univerjs/base-component
```

### 使用

```js
<<<<<<< HEAD
import baseUI from '@univer/base-component'
=======
impport baseUI from '@univerjs/base-component'
>>>>>>> b9ba0b61
universheet.install(baseUI)
universheet.create({
    plugins:['base-component']
})
```

## 本地开发

### 环境

-   [Node.js](https://nodejs.org/en/) Version >= 10
-   [npm](https://www.npmjs.com/) Version >= 7

### 安装

```
npm i
```

### 开发

```
# 当前目录 ./packages/base-component/
npm run dev

# 或者项目根目录 ./
npm run dev -w @univerjs/base-component
```

### 打包

```
# 当前目录 ./packages/base-component/
npm run build

# 或者根目录 ./
npm run build -w @univerjs/base-component
```

## 组件库文档

使用[Docusaurus 2](https://docusaurus.io/)构建

### 安装

```console
# 根目录
npm i
```

### 开发

```console
# 当前目录
npm run start

# 或者根目录
npm run start -w @univerjs/base-component
```

此命令启动本地开发服务器并打开浏览器窗口。 大多数更改都会实时刷新，而无需重新启动服务器。

### 打包

```console
# 当前目录
npm run build:doc

# 或者根目录
npm run build:doc -w @univerjs/base-component
```

此命令将静态内容生成到 `build` 目录中，并且可以使用任何静态内容托管服务来提供。<|MERGE_RESOLUTION|>--- conflicted
+++ resolved
@@ -22,15 +22,11 @@
 ### 使用
 
 ```js
-<<<<<<< HEAD
-import baseUI from '@univer/base-component'
-=======
-impport baseUI from '@univerjs/base-component'
->>>>>>> b9ba0b61
-universheet.install(baseUI)
+import baseUI from '@univerjs/base-component';
+universheet.install(baseUI);
 universheet.create({
-    plugins:['base-component']
-})
+    plugins: ['base-component'],
+});
 ```
 
 ## 本地开发
