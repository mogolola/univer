--- conflicted
+++ resolved
@@ -31,8 +31,4 @@
 export * from './i-workbook-data';
 export * from './i-worksheet-data';
 export * from './i-worksheet-order-data';
-<<<<<<< HEAD
-export * from './i-image-remote-service';
-=======
-export * from './i-image-io-service';
->>>>>>> 4853425a
+export * from './i-image-io-service';