--- conflicted
+++ resolved
@@ -278,14 +278,11 @@
     show?: boolean;
 }
 
-<<<<<<< HEAD
-=======
 export interface ICustomDecorationForInterceptor extends ICustomDecoration {
     active?: boolean;
     show?: boolean;
 }
 
->>>>>>> 3cac767b
 export enum CustomRangeType {
     HYPERLINK,
     FIELD, // 17.16 Fields and Hyperlinks
