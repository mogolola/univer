--- conflicted
+++ resolved
@@ -9,6 +9,7 @@
     ActionOperation,
     CommonParameter,
 } from './index';
+
 import { DocumentModel } from '../Docs/Domain/DocumentModel';
 
 export class CommandUnit {
@@ -22,43 +23,43 @@
  *
  */
 export class Command {
-    actionDataList: IActionData[];
+    _unit: CommandUnit;
 
-    unit: CommandUnit;
+    _actionDataList: IActionData[];
 
-    actionList: Array<ActionBase<IActionData>>;
+    _actionList: Array<ActionBase<IActionData>>;
 
     private _commonParameter = new CommonParameter();
 
     constructor(commandUnit: CommandUnit, ...list: IActionData[]) {
-        this.unit = commandUnit;
-        this.actionDataList = list;
-        this.actionList = [];
+        this._unit = commandUnit;
+        this._actionDataList = list;
+        this._actionList = [];
     }
 
     getDoData(): IActionData[] {
-        return this.actionList.map((action) => action.getDoActionData());
+        return this._actionList.map((action) => action.getDoActionData());
     }
 
     getOldData(): IActionData[] {
-        return this.actionList.map((action) => action.getOldActionData());
+        return this._actionList.map((action) => action.getOldActionData());
     }
 
     getInjector(): CommandInjector {
         const commandThis = this;
         return new (class implements CommandInjector {
             injectAction(action: ActionBase<IActionData, IActionData, void>): void {
-                commandThis.actionList.push(action);
+                commandThis._actionList.push(action);
             }
 
             getActions(): Array<ActionBase<IActionData>> {
-                return commandThis.actionList.concat([]);
+                return commandThis._actionList.concat([]);
             }
 
             include<T>(action: Class<T>): Nullable<T> {
-                for (let i = 0; i < commandThis.actionList.length; i++) {
-                    if (commandThis.actionList[i] instanceof action) {
-                        return commandThis.actionList[i] as unknown as Nullable<T>;
+                for (let i = 0; i < commandThis._actionList.length; i++) {
+                    if (commandThis._actionList[i] instanceof action) {
+                        return commandThis._actionList[i] as unknown as Nullable<T>;
                     }
                 }
                 return null;
@@ -67,14 +68,14 @@
     }
 
     redo(): void {
-        this.actionList.forEach((action) => {
+        this._actionList.forEach((action) => {
             if (ActionOperation.hasUndo(action.getDoActionData())) {
                 action.redo(this._commonParameter.reset());
             }
         });
         CommandManager.getCommandObservers().notifyObservers({
             type: ActionType.REDO,
-            actions: this.actionList,
+            actions: this._actionList,
         });
     }
 
@@ -83,18 +84,14 @@
         // 1. removeColumn C:E 2.insertColumnData A,
         // when undo, it should be
         // 1. removeColumn A, 2. insertColumnData C:E
-<<<<<<< HEAD
-        this.actionList.reverse().forEach((action) => {
-=======
         this._actionList.forEach((action) => {
->>>>>>> 96691e1b
             if (ActionOperation.hasUndo(action.getOldActionData())) {
                 action.undo(this._commonParameter.reset());
             }
         });
         CommandManager.getCommandObservers().notifyObservers({
             type: ActionType.UNDO,
-            actions: this.actionList,
+            actions: this._actionList,
         });
     }
 
@@ -118,7 +115,7 @@
         );
         CommandManager.getCommandObservers().notifyObservers({
             type: ActionType.REDO,
-            actions: this.actionList,
+            actions: this._actionList,
         });
     }
 }