import { Environment } from '../Basics';
import { ObjectMatrix, ObjectMatrixPrimitiveType } from './ObjectMatrix';
import { Class, IKeyValue } from './Types';

const rmsPrefix = /^-ms-/;
const rDashAlpha = /-([a-z])/g;

const alphabets = [
    'A',
    'B',
    'C',
    'D',
    'E',
    'F',
    'G',
    'H',
    'I',
    'J',
    'K',
    'L',
    'M',
    'N',
    'O',
    'P',
    'Q',
    'R',
    'S',
    'T',
    'U',
    'V',
    'W',
    'X',
    'Y',
    'Z',
];

/**
 * Universal tool library
 */
export class Tools {
    static stringAt(index: number): string {
        let str = '';
        let idx = index;
        while (idx >= alphabets.length) {
            idx /= alphabets.length;
            idx -= 1;
            str += alphabets[idx % alphabets.length];
        }
        const last = index % alphabets.length;
        str += alphabets[last];
        return str;
    }

    static getEnvironment(): Environment {
        const { appVersion } = navigator;
        const system = this.getSystemType();
        return {
            app_version: appVersion,
            os: system,
            os_version: system,
            device_id: '',
            platform: 'web',
        };
    }

    static indexAt(code: string): number {
        let ret = 0;
        for (let i = 0; i < code.length - 1; i += 1) {
            const idx = code.charCodeAt(i) - 65;
            const expoNet = code.length - 1 - i;
            ret += alphabets.length ** expoNet + alphabets.length * idx;
        }
        ret += code.charCodeAt(code.length - 1) - 65;
        return ret;
    }

    static deleteBlank(value?: string) {
        if (Tools.isString(value)) {
            return value.replace(/\s/g, '');
        }
        return value;
    }

    static getSystemType(): string {
        const sUserAgent = navigator.userAgent;
        const isWin =
            navigator.platform === 'Win32' || navigator.platform === 'Windows';
        const isMac =
            navigator.platform === 'Mac68K' ||
            navigator.platform === 'MacPPC' ||
            navigator.platform === 'Macintosh' ||
            navigator.platform === 'MacIntel';
        if (isMac) return 'Mac';
        const isUnix = navigator.platform === 'X11' && !isWin && !isMac;
        if (isUnix) return 'Unix';
        const isLinux = String(navigator.platform).indexOf('Linux') > -1;
        if (isLinux) return 'Linux';
        if (isWin) {
            const isWin2K =
                sUserAgent.indexOf('Windows NT 5.0') > -1 ||
                sUserAgent.indexOf('Windows 2000') > -1;
            if (isWin2K) return 'Windows 2000';
            const isWinXP =
                sUserAgent.indexOf('Windows NT 5.1') > -1 ||
                sUserAgent.indexOf('Windows XP') > -1;
            if (isWinXP) return 'Windows XP';
            const isWin2003 =
                sUserAgent.indexOf('Windows NT 5.2') > -1 ||
                sUserAgent.indexOf('Windows 2003') > -1;
            if (isWin2003) return 'Windows 2003';
            const isWinVista =
                sUserAgent.indexOf('Windows NT 6.0') > -1 ||
                sUserAgent.indexOf('Windows Vista') > -1;
            if (isWinVista) return 'Windows Vista';
            const isWin7 =
                sUserAgent.indexOf('Windows NT 6.1') > -1 ||
                sUserAgent.indexOf('Windows 7') > -1;
            if (isWin7) return 'Windows 7';
            const isWin10 =
                sUserAgent.indexOf('Windows NT 10') > -1 ||
                sUserAgent.indexOf('Windows 10') > -1;
            if (isWin10) return 'Windows 10';
            const isWin11 =
                sUserAgent.indexOf('Windows NT 11') > -1 ||
                sUserAgent.indexOf('Windows 11') > -1;
            if (isWin11) return 'Windows 11';
        }
        return 'Unknown system';
    }

    static getBrowserType(): string {
        const userAgent = navigator.userAgent;
        const isOpera = userAgent.indexOf('Opera') > -1;
        const isIE =
            userAgent.indexOf('compatible') > -1 &&
            userAgent.indexOf('MSIE') > -1 &&
            !isOpera;
        const isIE11 =
            userAgent.indexOf('Trident') > -1 && userAgent.indexOf('rv:11.0') > -1;
        const isEdge = userAgent.indexOf('Edge') > -1;
        const isFF = userAgent.indexOf('Firefox') > -1;
        const isSafari =
            userAgent.indexOf('Safari') > -1 && userAgent.indexOf('Chrome') === -1;
        const isChrome =
            userAgent.indexOf('Chrome') > -1 && userAgent.indexOf('Safari') > -1;
        if (isIE) {
            const reIE = new RegExp('MSIE (\\d+\\.\\d+);');
            reIE.test(userAgent);
            const fIEVersion = parseFloat(RegExp.$1);
            if (fIEVersion === 7) {
                return 'IE7';
            }
            if (fIEVersion === 8) {
                return 'IE8';
            }
            if (fIEVersion === 9) {
                return 'IE9';
            }
            if (fIEVersion === 10) {
                return 'IE10';
            }
            return '0';
        }
        if (isFF) {
            return 'FF';
        }
        if (isOpera) {
            return 'Opera';
        }
        if (isSafari) {
            return 'Safari';
        }
        if (isChrome) {
            return 'Chrome';
        }
        if (isEdge) {
            return 'Edge';
        }
        if (isIE11) {
            return 'IE11';
        }
        return 'Unknown browser';
    }

    static generateRandomId(): string {
        function S4() {
            return (((1 + Math.random()) * 0x10000) | 0).toString(16).substring(1);
        }
        return `${S4() + S4()}-${S4()}-${S4()}-${S4()}-${S4()}${S4()}${S4()}`;
    }

    static getClassName(instance: object): string {
        return instance.constructor.name;
    }

    static deepMerge(target: any, ...sources: any[]): any {
        sources.forEach((item) => item && deepItem(item));

        function deepArray(array: any[], to: any[]) {
            array.forEach((value, key) => {
                if (Tools.isArray(value)) {
                    const origin = to[key] ?? [];
                    to[key] = origin;
                    deepArray(value, origin);
                    return;
                }
                if (Tools.isObject(value)) {
                    const origin = to[key] ?? {};
                    to[key] = origin;
                    deepObject(value, origin);
                    return;
                }
                to[key] = value;
            });
        }

        function deepObject(object: any, to: any) {
            Object.keys(object).forEach((key) => {
                const value = object[key];
                if (Tools.isObject(value)) {
                    const origin = to[key] ?? {};
                    to[key] = origin;
                    deepObject(value, origin);
                    return;
                }
                if (Tools.isArray(value)) {
                    const origin = to[key] ?? [];
                    to[key] = origin;
                    deepArray(value, origin);
                    return;
                }
                to[key] = value;
            });
        }

        function deepItem(item: any) {
            Object.keys(item).forEach((key) => {
                const value = item[key];
                if (Tools.isArray(value)) {
                    const origin = target[key] ?? [];
                    target[key] = origin;
                    deepArray(value, origin);
                    return;
                }
                if (Tools.isObject(value)) {
                    const origin = target[key] ?? {};
                    target[key] = origin;
                    deepObject(value, origin);
                    return;
                }
                target[key] = value;
            });
        }

        return target;
    }

    static numberFixed(value: number, digit: number): number {
        return Number(Number(value).toFixed(digit));
    }

    static diffValue(one: any, tow: any) {
        function diffValue(oneValue: any, towValue: any) {
            const oneType = Tools.getValueType(oneValue);
            const towType = Tools.getValueType(towValue);
            if (oneType !== towType) {
                return false;
            }
            if (Tools.isArray(oneValue)) {
                return diffArrays(oneValue, towValue);
            }
            if (Tools.isObject(oneValue)) {
                return diffObject(oneValue as Object, towValue);
            }
            if (Tools.isDate(oneValue)) {
                return (oneValue as Date).getTime() === towValue.getTime();
            }
            if (Tools.isRegExp(oneValue)) {
                return (oneValue as string).toString() === towValue.toString();
            }
            return oneValue === towValue;
        }

        function diffArrays(oneArray: any[], towArray: any[]) {
            if (one.length !== tow.length) {
                return false;
            }
            for (let i = 0, len = oneArray.length; i < len; i++) {
                const oneValue = oneArray[i];
                const towValue = towArray[i];
                if (!diffValue(oneValue, towValue)) {
                    return false;
                }
            }
            return true;
        }

        function diffObject(oneObject: object, towObject: object) {
            const oneKeys = Object.keys(oneObject);
            const towKeys = Object.keys(towObject);
            if (oneKeys.length !== towKeys.length) {
                return false;
            }
            for (const key of oneKeys) {
                if (!towKeys.includes(key)) {
                    return false;
                }
                const oneValue = oneObject[key];
                const towValue = towObject[key];
                if (!diffValue(oneValue, towValue)) {
                    return false;
                }
            }
            return true;
        }

        return diffValue(one, tow);
    }

    static deepClone(value: any): any {
        if (!this.isDefine(value)) {
            return value;
        }
        if (this.isRegExp(value)) {
            return new RegExp(value);
        }
        if (this.isDate(value)) {
            return new Date(value);
        }
        if (this.isArray(value)) {
            const clone: any[] = [];
            value.forEach((item, index) => {
                clone[index] = Tools.deepClone(item);
            });
            return clone;
        }
        if (this.isObject(value)) {
            const clone = {};
            Object.keys(value as IKeyValue).forEach((key) => {
                const item = (value as IKeyValue)[key];
                clone[key] = Tools.deepClone(item);
            });
            Object.setPrototypeOf(clone, Object.getPrototypeOf(value));
            return clone;
        }
        return value;
    }

    static getLanguage(): string {
        const defaultValue = 'en-US';
        if (globalThis.navigator) {
            return (
                (navigator.languages && navigator.languages[0]) ||
                navigator.language ||
                defaultValue
            );
        }
        return defaultValue;
    }

    static getValueType(value: any): string {
        return Object.prototype.toString.apply(value);
    }

    static isDefine<T>(value?: T | void): value is T {
        return value !== undefined && value !== null;
    }

    static isBlank(value: any): boolean {
        if (!this.isDefine(value)) {
            return true;
        }
        if (this.isString(value)) {
            return value.trim() === '';
        }
        return false;
    }

    static isAssignableFrom<T>(object: any, clazz: Class<T>): object is T {
        return object instanceof clazz;
    }

    static isBoolean(value?: any): value is boolean {
        return this.getValueType(value) === '[object Boolean]';
    }

    static isPlainObject(value: any): value is object {
        if (!this.isDefine(value)) {
            return false;
        }
        return Object.getPrototypeOf(value) === Object.getPrototypeOf({});
    }

    static isFunction(value?: any): value is boolean {
        return this.getValueType(value) === '[object Function]';
    }

    static isDate(value?: Date): value is Date {
        return this.getValueType(value) === '[object Date]';
    }

    static isRegExp(value?: any): value is RegExp {
        return this.getValueType(value) === '[object RegExp]';
    }

    static isArray<T>(value?: any): value is T[] {
        return this.getValueType(value) === '[object Array]';
    }

    static isString(value?: any): value is string {
        return this.getValueType(value) === '[object String]';
    }

    static isNumber(value?: any): value is number {
        return this.getValueType(value) === '[object Number]';
    }

    static isStringNumber(value?: any): boolean {
        return !isNaN(parseFloat(value)) && isFinite(value);
    }

    static isObject<T>(value?: any): value is T {
        return this.getValueType(value) === '[object Object]';
    }

    static isEmptyObject(value?: any): boolean {
        // eslint-disable-next-line no-unreachable-loop
        for (const key in value) {
            return false;
        }
        return true;
    }

    static isMobile(): boolean {
        let clientWidth = 0;
        let clientHeight = 0;
        if (document.body.clientWidth) {
            clientWidth = document.body.clientWidth;
        }
        if (document.body.clientHeight) {
            clientHeight = document.body.clientHeight;
        }
        return (
            this.isAndroid() ||
            this.isIPhone() ||
            this.isTablet() ||
            (clientWidth < 350 && clientHeight < 500)
        );
    }

    static isTablet(): boolean {
        return /ipad|android|android 3.0|xoom|sch-i800|playbook|tablet|kindle/i.test(
            navigator.userAgent.toLowerCase()
        );
    }

    static isWeChat(): boolean {
        const userAgent = navigator.userAgent.toLowerCase();
        return String(userAgent.match(/MicroMessenger/i)) === 'micromessenger'
            ? !0
            : !1;
    }

    static isAndroid(): boolean {
        const userAgent = navigator.userAgent;
        return userAgent.indexOf('Android') > -1 || userAgent.indexOf('Linux') > -1;
    }

    static isIPhone(): boolean {
        return /iPhone/i.test(navigator.userAgent);
    }

    static isIEBrowser(): boolean {
        return this.getBrowserType().startsWith('IE');
    }

    static itCount(count: number): Function {
        return (callback: Function) => {
            for (let i = 0; i < count; i++) {
                callback && callback();
            }
        };
    }

    static hasLength(target: IArguments | any[] | string, length?: number): boolean {
        if (Tools.isDefine(target)) {
            if (Tools.isDefine(length)) {
                return target.length === length;
            }
            return target.length > 0;
        }
        return false;
    }

    static capitalize(str: string) {
        return str.charAt(0).toUpperCase() + str.slice(1);
    }

    // Used by camelCase as callback to replace()
    static fCamelCase(_all: any, letter: string) {
        return letter.toUpperCase();
    }

    // Convert dashed to camelCase; used by the css and data modules
    // Support: IE <=9 - 11, Edge 12 - 15
    // Microsoft forgot to hump their vendor prefix (#9572)
    static camelCase(str: string) {
        return str.replace(rmsPrefix, 'ms-').replace(rDashAlpha, this.fCamelCase);
    }

    /**
     * remove all null from object
     * @param obj
     * @returns
     */
    static removeNull(value: IKeyValue): object {
        if (this.isObject(value)) {
            const clone = {};
            Object.keys(value).forEach((key) => {
                const item = value[key];
                if (item == null) {
                    delete value[key];
                } else {
                    Tools.removeNull(item);
                }
            });
            return clone;
        }
        return value;
    }

    /**
     * Generate a two-dimensional array with the specified number of rows and columns, and fill in the values
     * @param rows row length
     * @param columns column length
     * @param value value to be set
     * @returns
     */
    static fillTwoDimensionalArray(
        rows: number,
        columns: number,
        value: any
    ): any[][] {
        return new Array(rows)
            .fill(value)
            .map((item) => new Array(columns).fill(value));
    }

    /**
     * Generate a two-dimensional array with the specified number of rows and columns, and fill in the values
     * @param rows row length
     * @param columns column length
     * @param value value to be set
     * @returns
     */
    static fillObjectMatrix<T>(
        rows: number,
        columns: number,
        value: T
    ): ObjectMatrixPrimitiveType<T> {
        const matrix = new ObjectMatrix<T>();
        for (let r = 0; r < rows; r++) {
            for (let c = 0; c < columns; c++) {
                matrix.setValue(r, c, value);
            }
        }
        return matrix.getData();
    }

    static numToWord(x: number) {
        let s = '';
        while (x > 0) {
            let m = x % 26;
            m = m === 0 ? (m = 26) : m;
            s = String.fromCharCode(96 + m) + s;
            x = (x - m) / 26;
        }
        return s.toLocaleUpperCase();
    }

    /**
     *
     * Column subscript letter to number
     *
     * @privateRemarks
     * zh: 列下标  字母转数字
     *
     * @param a - Column subscript letter,e.g.,"A1"
     * @returns Column subscript number,e.g.,0
     *
     */

    static ABCatNum(a: string): number {
        if (a == null || a.length === 0) {
            return NaN;
        }

        const str = a.toLowerCase().split('');
        const al = str.length;
        let numOut = 0;
        let charnum = 0;
        for (let i = 0; i < al; i++) {
            charnum = str[i].charCodeAt(0) - 96;
            numOut += charnum * 26 ** (al - i - 1);
        }
        if (numOut === 0) {
            return NaN;
        }
        return numOut - 1;
    }

    /**
     * en: Column subscript number to letter
     *
     * zh: 列下标  数字转字母
     *
     * @param n Column subscript number,e.g.,0
     * @returns Column subscript letter,e.g.,"A1"
     */
    static chatAtABC(n: number): string {
        const ord_a = 'a'.charCodeAt(0);

        const ord_z = 'z'.charCodeAt(0);

        const len = ord_z - ord_a + 1;

        let s = '';

        while (n >= 0) {
            s = String.fromCharCode((n % len) + ord_a) + s;

            n = Math.floor(n / len) - 1;
        }

        return s.toUpperCase();
    }

    static randSort<T>(arr: T[]) {
        for (let i = 0, len = arr.length; i < len; i++) {
            const rand = parseInt((Math.random() * len).toString());
            const temp = arr[rand];
            arr[rand] = arr[i];
            arr[i] = temp;
        }
        return arr;
    }

    /**
     * extend two objects
     * @param originJson
     * @param extendJson
     * @returns
     */
    static commonExtend<T>(originJson: object, extendJson: object): T {
        let resultJsonObject = {};

        for (let attr in originJson) {
            resultJsonObject[attr] = originJson[attr];
        }

        for (let attr in extendJson) {
            // undefined is equivalent to no setting
            if (extendJson[attr] == null) {
                continue;
            }
            resultJsonObject[attr] = extendJson[attr];
        }

        return resultJsonObject as unknown as T;
    }

<<<<<<< HEAD
    static commonExtend1<T>(originJson: object, extendJson: object): T {
        for (let attr in originJson) {
            if (extendJson[attr] == null) {
                extendJson[attr] = originJson[attr];
            }
        }
        return extendJson as unknown as T;
=======
    static arrayToObject(array: IKeyValue[][]) {
        const obj = {};
        array.forEach((row, i) => {
            obj[i] = {};
            row.forEach((column, j) => {
                obj[i][j] = column;
            });
        });
        return obj;
>>>>>>> 9a3060fe
    }
}<|MERGE_RESOLUTION|>--- conflicted
+++ resolved
@@ -669,7 +669,6 @@
         return resultJsonObject as unknown as T;
     }
 
-<<<<<<< HEAD
     static commonExtend1<T>(originJson: object, extendJson: object): T {
         for (let attr in originJson) {
             if (extendJson[attr] == null) {
@@ -677,7 +676,8 @@
             }
         }
         return extendJson as unknown as T;
-=======
+    }
+
     static arrayToObject(array: IKeyValue[][]) {
         const obj = {};
         array.forEach((row, i) => {
@@ -687,6 +687,5 @@
             });
         });
         return obj;
->>>>>>> 9a3060fe
     }
 }