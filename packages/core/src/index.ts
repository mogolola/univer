--- conflicted
+++ resolved
@@ -184,10 +184,7 @@
 export { IAuthzIoService } from './services/authz-io/type';
 export { createDefaultUser } from './services/user-manager/const';
 export { skipParseTagNames } from './types/const/clipboard';
-<<<<<<< HEAD
 export { normalizeBody } from './docs/data-model/text-x/utils';
 
-=======
 export { nameCharacterCheck } from './shared/name';
->>>>>>> 749dd74b
 installShims();
