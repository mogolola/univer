--- conflicted
+++ resolved
@@ -141,22 +141,6 @@
             params: redoMutationParams,
         });
 
-<<<<<<< HEAD
-        const result = sequenceExecute(
-            [
-                {
-                    id: SetWorksheetRowHeightMutation.id,
-                    params: redoMutationParams,
-                },
-                {
-                    id: SetWorksheetRowIsAutoHeightMutation.id,
-                    params: redoSetIsAutoHeightParams,
-                },
-                ...intercepted.redos,
-            ],
-            commandService
-        );
-=======
         const result = sequenceExecute([
             {
                 id: SetWorksheetRowHeightMutation.id,
@@ -167,7 +151,6 @@
                 params: redoSetIsAutoHeightParams,
             },
         ], commandService);
->>>>>>> 4853425a
 
         const interceptedResult = sequenceExecute([...intercepted.redos], commandService);
 
@@ -252,8 +235,6 @@
         const undoSetIsAutoHeightParams: ISetWorksheetRowIsAutoHeightMutationParams =
             SetWorksheetRowIsAutoHeightMutationFactory(accessor, redoSetIsAutoHeightParams);
 
-<<<<<<< HEAD
-=======
         const result = sequenceExecute([
             {
                 id: SetWorksheetRowHeightMutation.id,
@@ -265,40 +246,18 @@
             },
         ], commandService);
 
->>>>>>> 4853425a
         const intercepted = sheetInterceptorService.onCommandExecute({
             id: SetRowHeightCommand.id,
             params: redoMutationParams,
         });
 
-<<<<<<< HEAD
-        const result = sequenceExecute(
-            [
-                {
-                    id: SetWorksheetRowHeightMutation.id,
-                    params: redoMutationParams,
-                },
-                {
-                    id: SetWorksheetRowIsAutoHeightMutation.id,
-                    params: redoSetIsAutoHeightParams,
-                },
-                ...intercepted.redos,
-            ],
-            commandService
-        );
-=======
         const sheetInterceptorResult = sequenceExecute([...intercepted.redos], commandService);
->>>>>>> 4853425a
 
         if (result.result && sheetInterceptorResult.result) {
             undoRedoService.pushUndoRedo({
                 unitID: unitId,
                 undoMutations: [
-<<<<<<< HEAD
-                    ...(intercepted.preUndos ?? []),
-=======
                     ...intercepted.preRedos ?? [],
->>>>>>> 4853425a
                     {
                         id: SetWorksheetRowHeightMutation.id,
                         params: undoMutationParams,
@@ -310,11 +269,7 @@
                     ...intercepted.undos,
                 ],
                 redoMutations: [
-<<<<<<< HEAD
-                    ...(intercepted.preRedos ?? []),
-=======
                     ...intercepted.preRedos ?? [],
->>>>>>> 4853425a
                     {
                         id: SetWorksheetRowHeightMutation.id,
                         params: redoMutationParams,
