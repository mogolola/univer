--- conflicted
+++ resolved
@@ -171,12 +171,8 @@
         @Inject(LexerTreeBuilder) private readonly _lexerTreeBuilder: LexerTreeBuilder,
         @Inject(FormulaDataModel) private readonly _formulaDataModel: FormulaDataModel,
         @Inject(SheetInterceptorService) private _sheetInterceptorService: SheetInterceptorService,
-<<<<<<< HEAD
         @Inject(SheetsSelectionsService) private _selectionManagerService: SheetsSelectionsService,
-=======
-        @Inject(SelectionManagerService) private _selectionManagerService: SelectionManagerService,
         @IEditorService private readonly _editorService: IEditorService,
->>>>>>> edd70bd5
         @Inject(Injector) readonly _injector: Injector
     ) {
         super();
