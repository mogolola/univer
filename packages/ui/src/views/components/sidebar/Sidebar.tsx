--- conflicted
+++ resolved
@@ -26,20 +26,12 @@
 
 export function Sidebar() {
     const sidebarService = useDependency(ISidebarService);
-<<<<<<< HEAD
-    const [sidebarOptions, setSidebarOptions] = useState<ISidebarMethodOptions>({});
-    useEffect(() => {
-        const subscribtion = sidebarService.sidebarOptions$.subscribe((options: ISidebarMethodOptions) => {
-            setSidebarOptions(options);
-        });
-=======
     const sidebarOptions = useObservable<ISidebarMethodOptions>(sidebarService.sidebarOptions$);
 
     const options = useMemo(() => {
         if (!sidebarOptions) {
             return null;
         }
->>>>>>> 3cac767b
 
         const copy = { ...sidebarOptions } as Omit<ISidebarMethodOptions, 'children'> & {
             children?: React.ReactNode;
@@ -47,18 +39,8 @@
             footer?: React.ReactNode;
         };
 
-<<<<<<< HEAD
-    const options = { ...sidebarOptions } as Omit<ISidebarMethodOptions, 'children'> & {
-        children?: React.ReactNode;
-        header?: React.ReactNode;
-        footer?: React.ReactNode;
-    };
-    for (const key of ['children', 'header', 'footer']) {
-        const k = key as keyof ISidebarMethodOptions;
-=======
         for (const key of ['children', 'header', 'footer']) {
             const k = key as keyof ISidebarMethodOptions;
->>>>>>> 3cac767b
 
             if (sidebarOptions[k]) {
                 const props = sidebarOptions[k] as any;
